--- conflicted
+++ resolved
@@ -29,12 +29,8 @@
 using namespace VIO;
 using namespace cv;
 
-<<<<<<< HEAD
-// TODO(Yun)
-=======
 /* ************************************************************************* */
 // TODO
->>>>>>> c6249bcc
 TEST(testFrame, KittiDataProvider) {
   // TODO: test kitti data provider Check image lists and also imu data parsing
   // Construct a frame from image name.
