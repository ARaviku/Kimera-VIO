/* ----------------------------------------------------------------------------
 * Copyright 2017, Massachusetts Institute of Technology,
 * Cambridge, MA 02139
 * All Rights Reserved
 * Authors: Luca Carlone, et al. (see THANKS for the full author list)
 * See LICENSE for the license information
 * -------------------------------------------------------------------------- */

/**
 * @file   testStereoFrame.h
 * @brief  test StereoFrame
 * @author Antoni Rosinol
 * @author Luca Carlone
 */

#include <iostream>

#include <gflags/gflags.h>
#include <glog/logging.h>
#include <gtest/gtest.h>

#include <gtsam/geometry/StereoCamera.h>

#include "kimera-vio/frontend/Frame.h"
#include "kimera-vio/frontend/StereoFrame.h"
#include "kimera-vio/frontend/VisionFrontEndParams.h"
#include "kimera-vio/utils/Timer.h"

DECLARE_string(test_data_path);

using namespace gtsam;
using namespace std;
using namespace VIO;

// Data
static const double tol = 1e-7;
static const FrameId id = 0;
static const int64_t timestamp = 1;
static const string stereo_FLAGS_test_data_path(FLAGS_test_data_path +
                                                string("/ForStereoFrame/"));
static const string left_image_name = "left_img_0.png";
static const string right_image_name = "right_img_0.png";

void initializeData() {}

class StereoFrameFixture : public ::testing::Test {
 public:
  StereoFrameFixture() : cam_params_left(), cam_params_right() {
    cam_params_left.parseYAML(stereo_FLAGS_test_data_path + "/sensorLeft.yaml");
    cam_params_right.parseYAML(stereo_FLAGS_test_data_path +
                               "/sensorRight.yaml");

    // construct stereo camera
<<<<<<< HEAD
    VisionFrontEndParams tp;  // only to get default stereo matching params
=======
    FrontendParams tp;  // only to get default stereo matching params
>>>>>>> 0e1b1526
    sf = std::make_shared<StereoFrame>(
        id,
        timestamp,
        UtilsOpenCV::ReadAndConvertToGrayScale(
            stereo_FLAGS_test_data_path + left_image_name,
            tp.stereo_matching_params_.equalize_image_),
        cam_params_left,
        UtilsOpenCV::ReadAndConvertToGrayScale(
            stereo_FLAGS_test_data_path + right_image_name,
            tp.stereo_matching_params_.equalize_image_),
        cam_params_right,
        tp.stereo_matching_params_);

    CHECK(sf->isRectified());

    sf->left_img_rectified_.copyTo(left_image_rectified);
    sf->right_img_rectified_.copyTo(right_image_rectified);
    P1 = sf->getLeftFrame().cam_param_.P_;
    P2 = sf->getRightFrame().cam_param_.P_;

    initializeDataStereo();
  }

 protected:
  void SetUp() override {}
  void TearDown() override {}

  // Helper function
  void initializeDataStereo() {
    cam_params_left.parseYAML(stereo_FLAGS_test_data_path + "/sensorLeft.yaml");
    cam_params_right.parseYAML(stereo_FLAGS_test_data_path +
                               "/sensorRight.yaml");

    // construct stereo camera
<<<<<<< HEAD
    VisionFrontEndParams tp;
=======
    FrontendParams tp;
>>>>>>> 0e1b1526
    sfnew = std::make_shared<StereoFrame>(
        id,
        timestamp,
        UtilsOpenCV::ReadAndConvertToGrayScale(
            stereo_FLAGS_test_data_path + left_image_name,
            tp.stereo_matching_params_.equalize_image_),
        cam_params_left,
        UtilsOpenCV::ReadAndConvertToGrayScale(
            stereo_FLAGS_test_data_path + right_image_name,
            tp.stereo_matching_params_.equalize_image_),
        cam_params_right,
        tp.stereo_matching_params_);

    Frame* left_frame = sfnew->getLeftFrameMutable();
    UtilsOpenCV::ExtractCorners(left_frame->img_, &left_frame->keypoints_);
    left_frame->versors_.reserve(sfnew->getLeftFrame().keypoints_.size());
    int landmark_count_ = 0;
    for (size_t i = 0; i < sfnew->getLeftFrame().keypoints_.size(); i++) {
      sfnew->getLeftFrameMutable()->landmarks_.push_back(landmark_count_);
      sfnew->getLeftFrameMutable()->landmarks_age_.push_back(
          5 * landmark_count_);  // seen in a single (key)frame
      sfnew->getLeftFrameMutable()->scores_.push_back(10 * landmark_count_);
      sfnew->getLeftFrameMutable()->versors_.push_back(
          Frame::calibratePixel(sfnew->getLeftFrame().keypoints_.at(i),
                                sfnew->getLeftFrame().cam_param_));
      ++landmark_count_;
    }

    // do sparse stereo
    sfnew->sparseStereoMatching();
  }

  CameraParams cam_params_left;
  CameraParams cam_params_right;
  std::shared_ptr<StereoFrame> sf;
  std::shared_ptr<StereoFrame> sfnew;
  cv::Mat left_image_rectified, right_image_rectified;
  cv::Mat P1, P2;
};

static cv::Mat cvTranslateImageX(cv::Mat img, double dist) {
  cv::Mat result = cv::Mat(img.rows, img.cols, img.type());
  cv::Mat translation_mat = cv::Mat::eye(3, 3, CV_64F);
  translation_mat.at<double>(0, 2) = dist;
  cv::warpPerspective(
      img, result, translation_mat, img.size(), cv::INTER_NEAREST);
  return result;
}

TEST_F(StereoFrameFixture, setIsKeyframe) {
  // all false by default
  EXPECT_TRUE(!sf->isKeyframe());
  EXPECT_TRUE(!sf->getLeftFrame().isKeyframe_);
  EXPECT_TRUE(!sf->getRightFrame().isKeyframe_);
  // Check that are correctly changed to true.
  sf->setIsKeyframe(true);
  EXPECT_TRUE(sf->isKeyframe());
  EXPECT_TRUE(sf->getLeftFrame().isKeyframe_);
  EXPECT_TRUE(sf->getRightFrame().isKeyframe_);
}

TEST_F(StereoFrameFixture, rectification) {
  // Rectification is already called in initializeData(), to avoid calling it in
  // every function

  // Verify the correctness of the rectification matrix!
  CameraParams left_camera_info = sf->getLeftFrame().cam_param_;
  CameraParams right_camera_info = sf->getRightFrame().cam_param_;

  // THIS TEST IS REDUNDANT AS IT REPLICATES A SANITY CHECK ALREADY PRESENT IN
  // THE CODE Make sure that relative pose between camera AFTER rectification
  // satisfies: 1) no rotation 2) translation only along x axis = baseline
  // Compensate for the fact that opencv works on the inverse of rotations
  gtsam::Rot3 camL_Rot_camLrect =
      UtilsOpenCV::cvMatToGtsamRot3(left_camera_info.R_rectify_).inverse();
  gtsam::Pose3 camL_Pose_camLrect = gtsam::Pose3(camL_Rot_camLrect, Point3());

  // B_Pose_camLrect
  gtsam::Pose3 B_Pose_camLrect_expect =
      (left_camera_info.body_Pose_cam_).compose(camL_Pose_camLrect);
  sf->setIsRectified(true);  // Fake that the camera is rectified.
  EXPECT_TRUE(sf->getBPoseCamLRect().equals(B_Pose_camLrect_expect));

  // Right camera pose after rectification
  gtsam::Rot3 camR_Rot_camRrect =
      UtilsOpenCV::cvMatToGtsamRot3(right_camera_info.R_rectify_).inverse();
  gtsam::Pose3 camR_Pose_camRrect = gtsam::Pose3(camR_Rot_camRrect, Point3());

  // B_Pose_camRrect
  gtsam::Pose3 B_Pose_camRrect =
      right_camera_info.body_Pose_cam_.compose(camR_Pose_camRrect);
  // Relative pose
  sf->setIsRectified(true);  // Fake that the camera is rectified.
  gtsam::Pose3 camLrect_Pose_camRrect =
      sf->getBPoseCamLRect().between(B_Pose_camRrect);

  // Verify the quality of the rectification!
  // Baseline
  double baseline_expect =
      left_camera_info.body_Pose_cam_.between(right_camera_info.body_Pose_cam_)
          .translation()
          .norm();
  // Make sure that it is compatible with the baseline used in the test data
  EXPECT_TRUE(baseline_expect >= 0.10 && baseline_expect <= 0.12);
  EXPECT_NEAR(baseline_expect, sf->getBaseline(), 1e-5);
  // check condition 1) on Rotation
  double rotation_deviation =
      gtsam::Rot3::Logmap(camLrect_Pose_camRrect.rotation()).norm();
  EXPECT_LT(rotation_deviation, tol);
  // check condition 2) on Translation
  double y_deviation = camLrect_Pose_camRrect.translation().y();
  double z_deviation = camLrect_Pose_camRrect.translation().z();
  EXPECT_LT(y_deviation, tol);
  EXPECT_LT(z_deviation, tol);

  // Check that the intrinsics of P1 and P2 are exactly the same!
  EXPECT_TRUE(UtilsOpenCV::compareCvMatsUpToTol(P1(cv::Rect(0, 0, 3, 3)),
                                                P2(cv::Rect(0, 0, 3, 3))));

  // Test projection using 3x4 (rectified) camera matrix
  cv::Mat P2_T_expect = P1(cv::Rect(0, 0, 3, 3)) *
                        (cv::Mat_<double>(3, 1) << -baseline_expect, 0, 0);
  P2_T_expect = P2_T_expect.clone();
  cv::Mat P2_T_actual = P2(cv::Rect(3, 0, 1, 3)).clone();
  EXPECT_TRUE(UtilsOpenCV::compareCvMatsUpToTol(P2_T_expect, P2_T_actual));
}

TEST_F(StereoFrameFixture, cloneRectificationParameters) {
  // construct stereo camera
<<<<<<< HEAD
  VisionFrontEndParams tp;
=======
  FrontendParams tp;
>>>>>>> 0e1b1526
  StereoFrame* sf2 =
      new StereoFrame(id,
                      timestamp,
                      UtilsOpenCV::ReadAndConvertToGrayScale(
                          stereo_FLAGS_test_data_path + left_image_name,
                          tp.stereo_matching_params_.equalize_image_),
                      cam_params_left,
                      UtilsOpenCV::ReadAndConvertToGrayScale(
                          stereo_FLAGS_test_data_path + right_image_name,
                          tp.stereo_matching_params_.equalize_image_),
                      cam_params_right,
                      tp.stereo_matching_params_);
  // clone
  sf2->cloneRectificationParameters(*sf);
  // make sure everything was copied correctly
  EXPECT_TRUE(
      sf2->getLeftFrame().cam_param_.equals(sf->getLeftFrame().cam_param_));
  EXPECT_TRUE(
      sf2->getRightFrame().cam_param_.equals(sf->getRightFrame().cam_param_));
}

TEST_F(StereoFrameFixture, findMatchingKeypointRectified) {
  // Synthetic experiments for findMatchingKeypointRectified

  // Extract keypoints from the left img!
  Frame* left_frame = sf->getLeftFrameMutable();
  UtilsOpenCV::ExtractCorners(left_frame->img_, &left_frame->keypoints_);
  cv::Mat left_img = sf->getLeftFrame().img_;
  const KeypointsCV& left_keypoints = sf->getLeftFrame().keypoints_;
  const int num_points = left_keypoints.size();

  // we offset left image artificially (to get right image) in order to have
  // ground truth for matching keypoint set of offsets we are going to test:
  double offset_range_array[] = {-(double)left_img.cols / 2.0,
                                 (double)-left_img.cols / 4.0,
                                 -10.0,
                                 0.0,
                                 10.0,
                                 (double)left_img.cols / 4.0,
                                 (double)left_img.cols / 2.0};
  vector<double> offset_range(offset_range_array, offset_range_array + 7);
  const int num_offset_test = offset_range.size();

  int countValid = 0;
  int totalKeypointsTested = 0;
  for (int i = 0; i < num_offset_test; i++) {
    // Getting right (rectified) images by translating left image
    double offset = offset_range[i];
    cv::Mat right_img = cvTranslateImageX(left_img, (int)offset);

    for (auto left_pt : left_keypoints) {  // for each left keypoint

      totalKeypointsTested += 1;

      double tol_corr;
      for (int t = 0; t < 2; t++) {
        // t = 0: test on keypoints in float coordinates, tolerate larger
        // matching error t = 1: test on rounded keypoints, expect very small
        // matching error
        if (t == 1) {
          left_pt.x = round(left_pt.x);
          left_pt.y = round(left_pt.y);
          tol_corr = 1e-6;
        } else {
          tol_corr = 5e-3;
        }
        StatusKeypointCV right_pt;
        // parameters used in findMatchingKeypointRectified
        int templ_cols = 101, templ_rows = 11;
        int stripe_cols = left_img.cols;
        int stripe_rows = templ_rows + 4;
        double matchingVal_LR;
        // actual keypoint
        tie(right_pt, matchingVal_LR) =
            sf->findMatchingKeypointRectified(left_img,
                                              left_pt,
                                              right_img,
                                              templ_cols,
                                              templ_rows,
                                              stripe_cols,
                                              stripe_rows,
                                              tol_corr,
                                              false);

        // Judging the correctness of the matches.
        double y_left = left_pt.y;
        double x_exp = left_pt.x + offset;
        double x_actual = right_pt.second.x;

        // If left point is too close to boundary, we set right to be
        // NO_RIGHT_RECT
        if (y_left <= (stripe_rows - 1) / 2 ||
            y_left + (stripe_rows - 1) / 2 >= left_img.rows) {
          EXPECT_EQ(right_pt.first, KeypointStatus::NO_RIGHT_RECT);
          EXPECT_DOUBLE_EQ(matchingVal_LR, -1);
        } else if (x_exp >= (templ_cols - 1) / 2 &&
                   x_exp + (templ_cols - 1) / 2 < left_img.cols) {
          // The match should be marked valid!
          EXPECT_EQ(right_pt.first, KeypointStatus::VALID);
          EXPECT_LT(matchingVal_LR, tol_corr);
          EXPECT_NEAR(x_exp, x_actual, 0.5);
          EXPECT_NEAR(left_pt.y, right_pt.second.y, 0.5);
        } else if (x_exp < 0 ||
                   x_exp >= left_img.cols) {  // if true right match is invalid
                                              // and left is outside image
          // The match should be marked invalid!
          EXPECT_EQ(right_pt.first, KeypointStatus::NO_RIGHT_RECT);
          EXPECT_GE(matchingVal_LR, tol_corr);
        } else {
          // Corner case: The matching may be affected by the image border
          EXPECT_TRUE(
              (abs(x_exp - x_actual) < 0.5 && matchingVal_LR < tol_corr) ||
              (abs(x_exp - x_actual) >= 0.5 && matchingVal_LR >= tol_corr));

          countValid += 1;
          if (!((abs(x_exp - x_actual) < 0.5 && matchingVal_LR < tol_corr) ||
                (abs(x_exp - x_actual) >= 0.5 && matchingVal_LR >= tol_corr))) {
            cout << "IF WE GET TO THIS POINT, THE TEST FAILED - we visualize "
                    "wrong matches:"
                 << endl;
            KeypointsCV left_corners, right_corners;
            left_corners.push_back(left_pt);
            right_corners.push_back(right_pt.second);
            std::vector<cv::DMatch> matches;
            matches.push_back(cv::DMatch(0, 0, 0));
            cv::Mat canvas = UtilsOpenCV::DrawCornersMatches(
                left_img, left_corners, right_img, right_corners, matches);
            // imshow("matched keypoints", canvas);
            // waitKey(0);
          }
        }
      }
    }
  }
  // make sure that at least some keypoints were valid (these are the ones we
  // are interested in)
  EXPECT_EQ(82, countValid);
  // 7 is the number of offsets we try
  EXPECT_EQ(num_points * 7, totalKeypointsTested);
}

/* ************************************************************************* */
TEST_F(StereoFrameFixture, matchTemplate) {
  cv::Mat left_img = sf->getLeftFrame().img_;
  // Getting right (rectified) images by translating left image
  double offset = 10;
  cv::Mat right_img = cvTranslateImageX(left_img, (int)offset);

  // parameters used in findMatchingKeypointRectified
  // int templ_cols = 101, templ_rows = 11;
  // int stripe_cols = left_img.cols;

  int templ_cols = 31, templ_rows = 11;
  int stripe_cols = 61;
  int stripe_rows = templ_rows + 4;

  // template
  int temp_corner_x = 100;
  int temp_corner_y = 100;
  cv::Rect templ_selector =
      cv::Rect(temp_corner_x, temp_corner_y, templ_cols, templ_rows);
  cv::Mat templ(left_img, templ_selector);

  // stripe
  int stripe_corner_x = 100;
  int stripe_corner_y = 100;
  cv::Rect stripe_selector =
      cv::Rect(stripe_corner_x, stripe_corner_y, stripe_cols, stripe_rows);
  cv::Mat stripe(right_img, stripe_selector);

  size_t nrTests = 100;
  ///////////////////////////////////////////////////////////////////////////////////////////////
  auto tic = utils::Timer::tic();
  cv::Mat result1;
  // cout << "templ \n" << templ << endl;
  // cout << "stripe \n" << stripe << endl;
  for (size_t i = 0; i < nrTests; i++) {
    matchTemplate(stripe, templ, result1, CV_TM_SQDIFF_NORMED);
  }
  double timeMatching1 = utils::Timer::toc<std::chrono::seconds>(tic).count();
  std::cout << "timeMatching 1: " << timeMatching1 / double(nrTests) << endl;

  ///////////////////////////////////////////////////////////////////////////////////////////////
  tic = utils::Timer::tic();
  cv::Mat result2;
  templ = cv::Mat(left_img, templ_selector);
  stripe = cv::Mat(right_img, stripe_selector);

  for (size_t t = 0; t < nrTests; t++) {
    UtilsOpenCV::PlainMatchTemplate(stripe, templ, result2);
  }
  double timeMatching2 = utils::Timer::toc<std::chrono::seconds>(tic).count();
  std::cout << "timeMatching 2: " << timeMatching2 / double(nrTests) << endl;

  // check that results are the same
  // cout << result1 << "\n" << result2 << endl;
  EXPECT_TRUE(UtilsOpenCV::compareCvMatsUpToTol(result2, result1, 1e-3));
}

/* ************************************************************************* */
TEST_F(StereoFrameFixture, DistortUnrectifyPoints) {
  // Prepare the input data, on a grid!
  const int numRows = 8;
  const int numCols = 10;
  StatusKeypointsCV keypoints_rectified;
  for (int r = 0; r < numRows; r++) {
    for (int c = 0; c < numCols; c++) {
      int y = left_image_rectified.rows / (numRows - 1) * r;
      int x = left_image_rectified.cols / (numCols - 1) * c;
      KeypointStatus st = KeypointStatus::VALID;
      if ((r + c) % 2 == 0) {  // set some of them to NO_RIGHT_RECT
        st = KeypointStatus::NO_RIGHT_RECT;
      }
      keypoints_rectified.push_back(make_pair(st, cv::Point2f(x, y)));
    }
  }

  KeypointsCV keypoints_unrectified;
  std::vector<KeypointStatus> keypoints_status;

  tie(keypoints_unrectified, keypoints_status) =
      StereoFrame::distortUnrectifyPoints(
          keypoints_rectified,
          sf->getLeftFrame().cam_param_.undistRect_map_x_,
          sf->getLeftFrame().cam_param_.undistRect_map_y_);

  // Manually compute the expected distorted/unrectified keypoints!
  for (int i = 0; i < keypoints_unrectified.size(); i++) {  // for each keypoint

    // Status should be the same
    EXPECT_EQ(keypoints_status[i], keypoints_rectified[i].first);
    if (keypoints_status[i] !=
        KeypointStatus::VALID) {  // if status is not valid, keypoint is
                                  // conventionally
                                  // set to (0,0)
      EXPECT_TRUE(keypoints_unrectified[i].x == 0 &&
                  keypoints_unrectified[i].y == 0);
      continue;
    }

    // if it is VALID, compare actual pixel value against manually computed
    // expected value
    cv::Mat pt = (cv::Mat_<double>(3, 1) << keypoints_rectified[i].second.x,
                  keypoints_rectified[i].second.y,
                  1);  // homogeneous pixel
    cv::Mat P1_inv = P1(cv::Rect(0, 0, 3, 3)).inv();
    cv::Mat R = sf->getLeftFrame().cam_param_.R_rectify_;
    cv::Mat xn = R.t() * P1_inv * pt;
    Point2 pt_in = Point2(
        xn.at<double>(0, 0) / xn.at<double>(2, 0),
        xn.at<double>(1, 0) /
            xn.at<double>(
                2, 0));  // convert back to pixel (non-homogeneous coordinates)
    Point2 pt_expected =
        sf->getLeftFrame().cam_param_.calibration_.uncalibrate(pt_in);

    // actual value
    Point2 pt_actual =
        Point2(keypoints_unrectified[i].x, keypoints_unrectified[i].y);

    // Comparison!
    EXPECT_TRUE(assert_equal(pt_expected, pt_actual, 1e-3));
  }
}

/* ************************************************************************* */
TEST_F(StereoFrameFixture, undistortRectifyPoints) {
  // get image rows and cols
  const int img_rows = sf->getLeftFrame().img_.rows;
  const int img_cols = sf->getLeftFrame().img_.cols;

  // generate keypoints regularly spaced along a grid of size numRows x numRows
  KeypointsCV keypoints_unrectified_gt;
  const int numRows = 8;
  const int numCols = 10;
  for (int r = 0; r < numRows; r++) {
    for (int c = 0; c < numCols; c++) {
      int y = img_rows / (numRows - 1) * r;
      int x = img_cols / (numCols - 1) * c;
      keypoints_unrectified_gt.push_back(cv::Point2f(x, y));
    }
  }

  // Actual value
  StatusKeypointsCV keypoints_rectified;
  sf->undistortRectifyPoints(keypoints_unrectified_gt,
                             sf->getLeftFrame().cam_param_,
                             sf->getLeftUndistRectCamMat(),
                             &keypoints_rectified);

  // Map back!
  KeypointsCV keypoints_unrectified_actual;
  std::vector<KeypointStatus> status_unrectified;
  tie(keypoints_unrectified_actual, status_unrectified) =
      StereoFrame::distortUnrectifyPoints(
          keypoints_rectified,
          sf->getLeftFrame().cam_param_.undistRect_map_x_,
          sf->getLeftFrame().cam_param_.undistRect_map_y_);

  // Comparision
  for (int i = 0; i < keypoints_unrectified_actual.size(); i++) {
    if (keypoints_rectified[i].first != KeypointStatus::VALID) continue;
    // compare pixel coordinates of valid points
    EXPECT_NEAR(
        keypoints_unrectified_actual[i].x, keypoints_unrectified_gt[i].x, 1);
    EXPECT_NEAR(
        keypoints_unrectified_actual[i].y, keypoints_unrectified_gt[i].y, 1);
  }
}

/* ************************************************************************* */
TEST_F(StereoFrameFixture, getDepthFromRectifiedMatches) {
  // depth = fx * b / disparity
  // Synthetic keypoints depth set
  std::vector<double> depth2baseline_ratio_set;
  depth2baseline_ratio_set.push_back(0.5);
  depth2baseline_ratio_set.push_back(1.0);
  depth2baseline_ratio_set.push_back(2.0);
  depth2baseline_ratio_set.push_back(3.0);
  depth2baseline_ratio_set.push_back(5.0);
  depth2baseline_ratio_set.push_back(10.0);
  depth2baseline_ratio_set.push_back(15.0);
  depth2baseline_ratio_set.push_back(20.0);
  depth2baseline_ratio_set.push_back(30.0);
  depth2baseline_ratio_set.push_back(50.0);
  depth2baseline_ratio_set.push_back(100.0);

  // synthetic keypoints location set: x coordinates
  std::vector<double> x2depth_set;
  x2depth_set.push_back(-0.2);
  x2depth_set.push_back(0);
  x2depth_set.push_back(0.2);

  // synthetic keypoints location set: y coordinates
  std::vector<double> y2depth_set;
  y2depth_set.push_back(-0.2);
  y2depth_set.push_back(0);
  y2depth_set.push_back(0.2);

  // synthesize left_rectified_keypoints, right_rectified_keypoints by
  // projecting 3D point
  StatusKeypointsCV left_keypoints_rectified, right_keypoints_rectified;
  std::vector<double> depth_expected;

  for (auto depth2baseline_ratio : depth2baseline_ratio_set) {
    for (auto x2depth : x2depth_set) {
      for (auto y2depth : y2depth_set) {
        double depth = depth2baseline_ratio * sf->getBaseline();
        double x_loc = x2depth * depth;
        double y_loc = y2depth * depth;

        cv::Mat pt_mat_left = P1 * (cv::Mat_<double>(4, 1) << x_loc,
                                    y_loc,
                                    depth,
                                    1);  // project to left
        cv::Mat pt_mat_right = P2 * (cv::Mat_<double>(4, 1) << x_loc,
                                     y_loc,
                                     depth,
                                     1);  // project to right
        pt_mat_left =
            pt_mat_left / pt_mat_left.at<double>(2, 0);  // express as pixels
        pt_mat_right =
            pt_mat_right / pt_mat_right.at<double>(2, 0);  // express as pixels
        cv::Point2f pt_left(pt_mat_left.at<double>(0, 0),
                            pt_mat_left.at<double>(1, 0));  // express as pixels
        cv::Point2f pt_right(
            pt_mat_right.at<double>(0, 0),
            pt_mat_right.at<double>(1, 0));  // express as pixels
        left_keypoints_rectified.push_back(
            make_pair(KeypointStatus::VALID, pt_left));
        right_keypoints_rectified.push_back(
            make_pair(KeypointStatus::VALID, pt_right));
        depth_expected.push_back(depth);
      }
    }
  }

  // Add a few invalid keypoints to the test.
  left_keypoints_rectified.push_back(
      make_pair(KeypointStatus::VALID, cv::Point2f(1.0, 2.0)));
  right_keypoints_rectified.push_back(
      make_pair(KeypointStatus::NO_RIGHT_RECT, cv::Point2f(1.0, 2.0)));
  depth_expected.push_back(0);

  left_keypoints_rectified.push_back(
      make_pair(KeypointStatus::NO_LEFT_RECT, cv::Point2f(1.0, 2.0)));
  right_keypoints_rectified.push_back(
      make_pair(KeypointStatus::VALID, cv::Point2f(1.0, 2.0)));
  depth_expected.push_back(0);

  left_keypoints_rectified.push_back(
      make_pair(KeypointStatus::NO_DEPTH, cv::Point2f(1.0, 2.0)));
  right_keypoints_rectified.push_back(
      make_pair(KeypointStatus::FAILED_ARUN, cv::Point2f(1.0, 2.0)));
  depth_expected.push_back(0);

  // Add a test case with negative disparity
  left_keypoints_rectified.push_back(
      make_pair(KeypointStatus::NO_DEPTH, cv::Point2f(3.0, 2.0)));
  right_keypoints_rectified.push_back(
      make_pair(KeypointStatus::FAILED_ARUN, cv::Point2f(1.0, 2.0)));
  depth_expected.push_back(0);

  // Call StereoFrame::getDepthFromRectifiedMatches to get the actual depth!
  std::vector<double> depth_actual =
      sf->getDepthFromRectifiedMatches(left_keypoints_rectified,
                                       right_keypoints_rectified,
                                       P1.at<double>(0, 0),
                                       sf->getBaseline());
  for (int i = 0; i < depth_actual.size(); i++) {
    // if depth is outside the valid range, it is conventionally set to zero
    if (depth_expected[i] < sf->getSparseStereoParams().min_point_dist_ ||
        depth_expected[i] > sf->getSparseStereoParams().max_point_dist_) {
      EXPECT_NEAR(depth_actual[i], 0, 1e-3);
    } else {  // check value
      EXPECT_NEAR(depth_expected[i], depth_actual[i], 1e-3);
    }
  }
}

/* ************************************************************************* */
TEST_F(StereoFrameFixture, getRightKeypointsRectified) {
  // Extract keypoints from the left img!
  Frame* left_frame = sf->getLeftFrameMutable();
  UtilsOpenCV::ExtractCorners(left_frame->img_, &left_frame->keypoints_);
  cv::Mat left_img = sf->getLeftFrame().img_;
  const KeypointsCV& left_keypoints = sf->getLeftFrame().keypoints_;
  const int num_points = left_keypoints.size();

  // we offset left image artificially (to get right image) in order to have
  // ground truth for matching keypoint set of offsets we are going to test:
  // disparity = left_px.x - right_px.x, hence we check: right_px.x < left_px.x
  // => offset must be nonpositive
  std::vector<double> offset_range;
  offset_range.push_back(-20);
  offset_range.push_back(-10);
  offset_range.push_back(-5);
  const int num_offset_test = offset_range.size();

  int countValid = 0;
  int totalKeypointsTested = 0;
  for (int i = 0; i < num_offset_test; i++) {
    // Getting right (rectified) images by translating left image
    double offset = offset_range[i];
    cv::Mat right_img = cvTranslateImageX(left_img, (int)offset);

    double tol_corr;
    // create left keypoints with status
    StatusKeypointsCV left_keypoints_rectified;
    for (int t = 0; t < 2; t++) {
      // t = 0: test on keypoints in float coordinates, tolerate larger matching
      // error t = 1: test on rounded keypoints, expect very small matching
      // error
      if (t == 1) {
        for (const auto& left_px : left_keypoints)
          left_keypoints_rectified.push_back(
              make_pair(KeypointStatus::VALID,
                        KeypointCV(round(left_px.x), round(left_px.y))));
        tol_corr = 1e-6;
      } else {
        for (const auto& left_px : left_keypoints)
          left_keypoints_rectified.push_back(
              make_pair(KeypointStatus::VALID, left_px));
        tol_corr = 5e-3;
      }

      // get actual matches
      StatusKeypointsCV right_keypoints_rectified =
          sf->getRightKeypointsRectified(left_img,
                                         right_img,
                                         left_keypoints_rectified,
                                         458.654,
                                         sf->getBaseline());

      for (size_t i = 0; i < left_keypoints_rectified.size();
           i++) {  // for each right status keypoint

        totalKeypointsTested += 1;
        StatusKeypointCV left_pt = left_keypoints_rectified.at(i);
        StatusKeypointCV right_pt = right_keypoints_rectified.at(i);

        // Judging the correctness of the matches.
        double y_left = left_pt.second.y;
        double x_exp = left_pt.second.x + offset;
        double x_actual = right_pt.second.x;

        int templ_cols = 101, templ_rows = 11;
        int stripe_rows = templ_rows + 4;

        // If left point is too close to boundary, we set right to be
        // NO_RIGHT_RECT
        if (y_left <= (stripe_rows - 1) / 2 ||
            y_left + (stripe_rows - 1) / 2 >= left_img.rows) {
          EXPECT_EQ(right_pt.first, KeypointStatus::NO_RIGHT_RECT);
        } else if (x_exp >= (templ_cols - 1) / 2 &&
                   x_exp + (templ_cols - 1) / 2 <
                       left_img.cols) {  // inside the frame
          // The match should be marked valid!
          EXPECT_EQ(right_pt.first, KeypointStatus::VALID);
          EXPECT_NEAR(x_exp, x_actual, 0.5);
          EXPECT_NEAR(left_pt.second.y, right_pt.second.y, 0.5);
          countValid += 1;
        } else if (x_exp < 0 ||
                   x_exp >= left_img.cols) {  // if true right match is invalid
                                              // and left is outside image
          // The match should be marked invalid!
          // no real way to detect this, besides checking disparity
          // EXPECT_EQ(right_pt.first, Kstatus::NO_RIGHT_RECT);
        } else {
          // Corner case: The matching may be affected by the image border
          EXPECT_TRUE((abs(x_exp - x_actual) < 0.5) ||
                      (abs(x_exp - x_actual) >= 0.5));
          if (!((abs(x_exp - x_actual) < 0.5) ||
                (abs(x_exp - x_actual) >= 0.5))) {
            cout << "IF WE GET TO THIS POINT, THE TEST FAILED - we visualize "
                    "wrong matches:"
                 << endl;
            KeypointsCV left_corners, right_corners;
            left_corners.push_back(left_pt.second);
            right_corners.push_back(right_pt.second);
            std::vector<cv::DMatch> matches;
            matches.push_back(cv::DMatch(0, 0, 0));
            cv::Mat canvas = UtilsOpenCV::DrawCornersMatches(
                left_img, left_corners, right_img, right_corners, matches);
            // imshow("matched keypoints", canvas);
            // waitKey(0);
          }
        }
      }
    }
  }
  // make sure that at least some keypoints were valid (these are the ones we
  // are interested in)
  EXPECT_EQ(849, countValid);
  // 7 is the number of offsets we try
  EXPECT_EQ(900, totalKeypointsTested);
}

/* ************************************************************************* */
TEST_F(StereoFrameFixture, sparseStereoMatching) {
  // create a brand new stereo frame
  initializeDataStereo();

  /////////////////////////////////////////////////////////////////////////////////////////////////////
  // check that data is correctly populated:
  EXPECT_NEAR(0.110078, sfnew->getBaseline(), 1e-5);
  EXPECT_NEAR(100, sfnew->getRightFrame().keypoints_.size(), 1e-5);
  EXPECT_NEAR(0,
              sfnew->getRightFrame().scores_.size(),
              1e-5);  // scores do not get populated
  EXPECT_NEAR(0,
              sfnew->getRightFrame().landmarks_.size(),
              1e-5);  // landmarks_ do not get populated
  EXPECT_NEAR(0,
              sfnew->getRightFrame().landmarks_age_.size(),
              1e-5);  // landmarksAges do not get populated
  EXPECT_NEAR(0,
              sfnew->getRightFrame().versors_.size(),
              1e-5);  // landmarksAges do not get populated
  EXPECT_NEAR(100, sfnew->keypoints_depth_.size(), 1e-5);
  EXPECT_NEAR(100, sfnew->keypoints_3d_.size(), 1e-5);
  EXPECT_NEAR(100, sfnew->right_keypoints_status_.size(), 1e-5);

  /////////////////////////////////////////////////////////////////////////////////////////////////////
  // check that 3d point is consistent with the left versor and the depth
  // IMPORTANT: versors and keypoints3D are in different ref frames (former in
  // camL, latter in camLrect) TEST: check rotation due to rectification
  // (important when projecting points later on)
  sfnew->setIsRectified(true);  // Fake that the camera is rectified.
  gtsam::Rot3 expected_camL_R_camLrect =
      sfnew->getLeftFrame().cam_param_.body_Pose_cam_.rotation().between(
          sfnew->getBPoseCamLRect().rotation());  // camL_R_camLrect
  gtsam::Rot3 actual_camL_R_camLrect =
      UtilsOpenCV::cvMatToGtsamRot3(sfnew->getLeftFrame().cam_param_.R_rectify_)
          .inverse();
  EXPECT_TRUE(
      assert_equal(expected_camL_R_camLrect, actual_camL_R_camLrect, 1e-4));

  int nrValid = 0;
  for (size_t i = 0; i < sfnew->keypoints_3d_.size(); i++) {
    if (sfnew->right_keypoints_status_.at(i) == KeypointStatus::VALID) {
      nrValid += 1;
      double depth = sfnew->keypoints_depth_.at(i);
      gtsam::Vector3 versorActual = sfnew->keypoints_3d_.at(i) / depth;
      gtsam::Vector3 versorExpected =
          actual_camL_R_camLrect.inverse().matrix() *
          sfnew->getLeftFrame().versors_.at(i);
      versorExpected = versorExpected / versorExpected[2];
      EXPECT_TRUE(assert_equal(versorExpected, versorActual));
    } else {
      // when invalid 3D point is set to zero..
      gtsam::Vector3 pointActual = sfnew->keypoints_3d_.at(i);
      gtsam::Vector3 pointExpected = gtsam::Vector3::Zero();
      EXPECT_TRUE(assert_equal(pointExpected, pointActual));
      // and the corresponding depth is set to zero too
      EXPECT_NEAR(0.0, sfnew->keypoints_depth_.at(i), 1e-5);
    }
  }
  // TODO(Toni): sometimes it is 68(lambda), sometimes 92 (Jenkins)?
  EXPECT_EQ(91, nrValid);

  /////////////////////////////////////////////////////////////////////////////////////////////////////
  // check that 3D point reprojects correctly to the two cameras:
  for (size_t i = 0; i < sfnew->keypoints_3d_.size(); i++) {
    if (sfnew->right_keypoints_status_.at(i) == KeypointStatus::VALID) {
      // TEST: uncalibrateDistUnrect(versor) = original distorted unrectified
      // point (CHECK DIST UNRECT CALIBRATION WORKS)
      KeypointCV kp_i_distUnrect = sfnew->getLeftFrame().keypoints_.at(i);
      gtsam::Vector3 versor_i = sfnew->getLeftFrame().versors_.at(i);
      versor_i =
          versor_i / versor_i(2);  // set last element to 1, instead of norm 1
      Point2 kp_i_distUnrect_gtsam =
          sfnew->getLeftFrame().cam_param_.calibration_.uncalibrate(
              Point2(versor_i(0), versor_i(1)));
      EXPECT_TRUE(assert_equal(Point2(kp_i_distUnrect.x, kp_i_distUnrect.y),
                               kp_i_distUnrect_gtsam,
                               1));

      // TEST: uncalibrateUndistRect(versor) = original distorted unrectified
      // point (CHECK UNDIST RECT CALIBRATION WORKS)
      KeypointCV kp_i_undistRect = sfnew->left_keypoints_rectified_.at(i);
      Cal3_S2 sfnew_left_undist_rect_cam_mat = sfnew->getLeftUndistRectCamMat();
      Cal3_S2 KundistRect(sfnew_left_undist_rect_cam_mat.fx(),
                          sfnew_left_undist_rect_cam_mat.fy(),
                          sfnew_left_undist_rect_cam_mat.skew(),
                          sfnew_left_undist_rect_cam_mat.px(),
                          sfnew_left_undist_rect_cam_mat.py());
      versor_i = actual_camL_R_camLrect.inverse().matrix() *
                 versor_i;  // compensate for rotation due to rectification
      versor_i =
          versor_i / versor_i(2);  // set last element to 1, instead of norm 1
      Point2 kp_i_undistRect_gtsam =
          KundistRect.uncalibrate(Point2(versor_i(0), versor_i(1)));
      EXPECT_TRUE(assert_equal(Point2(kp_i_undistRect.x, kp_i_undistRect.y),
                               kp_i_undistRect_gtsam,
                               1));

      // TEST: distortUnrectify(undistRectified) = original distorted
      // unrectified point (CHECK UNDISTORTION WORKS)
      KeypointsCV dup;
      std::vector<KeypointStatus> statuses;
      StatusKeypointsCV urp;
      urp.push_back(make_pair(KeypointStatus::VALID, kp_i_undistRect));
      tie(dup, statuses) = StereoFrame::distortUnrectifyPoints(
          urp,
          sfnew->getLeftFrame().cam_param_.undistRect_map_x_,
          sfnew->getLeftFrame().cam_param_.undistRect_map_y_);
      EXPECT_TRUE(assert_equal(Point2(kp_i_distUnrect.x, kp_i_distUnrect.y),
                               Point2(dup.at(0).x, dup.at(0).y),
                               1));

      // TEST: projecting 3d point to left camera (undist and rectified) =
      // original undistorted rectified point (CHECK BACKPROJECTION WORKS)
      Point3 point3d = sfnew->keypoints_3d_.at(i);
      PinholeCamera<Cal3_S2> leftCam_undistRect(gtsam::Pose3(), KundistRect);
      Point2 p2_undistRect = leftCam_undistRect.project(point3d);
      EXPECT_TRUE(assert_equal(
          Point2(kp_i_undistRect.x, kp_i_undistRect.y), p2_undistRect, 1));

      // TEST: projecting 3d point to left camera (distorted and unrectified) =
      // original distorted unrectified point (CHECK BACKPROJECTION WORKS)
      Point3 point3d_unrect = actual_camL_R_camLrect.rotate(
          point3d);  // compensate for the rotation induced by rectification
      Cal3DS2 KdistUnrect = sfnew->getLeftFrame().cam_param_.calibration_;
      PinholeCamera<Cal3DS2> leftCam_distUnrect(gtsam::Pose3(), KdistUnrect);
      Point2 p2_distUnrect = leftCam_distUnrect.project(point3d_unrect);
      EXPECT_TRUE(assert_equal(
          Point2(kp_i_distUnrect.x, kp_i_distUnrect.y), p2_distUnrect, 1));

      // TEST: projecting 3d point to stereo camera
      // reproject to camera and check that matches corresponding rectified
      // pixels
      Cal3_S2 sfnew_left_undist_rect_cam_mat_2 =
          sfnew->getLeftUndistRectCamMat();
      Cal3_S2Stereo::shared_ptr K(
          new Cal3_S2Stereo(sfnew_left_undist_rect_cam_mat_2.fx(),
                            sfnew_left_undist_rect_cam_mat_2.fy(),
                            sfnew_left_undist_rect_cam_mat_2.skew(),
                            sfnew_left_undist_rect_cam_mat_2.px(),
                            sfnew_left_undist_rect_cam_mat_2.py(),
                            sfnew->getBaseline()));
      // Note: camera pose is the identity (instead of
      // sfnew->getBPoseCamLRect()) since the 3D point is in the left camera
      // frame
      StereoCamera stereoCam = StereoCamera(gtsam::Pose3(), K);
      StereoPoint2 sp2 = stereoCam.project(point3d);
      EXPECT_NEAR(sp2.uL(), sfnew->left_keypoints_rectified_.at(i).x, 1);
      EXPECT_NEAR(sp2.v(), sfnew->left_keypoints_rectified_.at(i).y, 1);
      EXPECT_NEAR(sp2.uR(), sfnew->right_keypoints_rectified_.at(i).x, 1);
      EXPECT_NEAR(sp2.v(),
                  sfnew->right_keypoints_rectified_.at(i).y,
                  3);  // slightly larger errors
    }
  }
}

/* *************************************************************************
TEST_F(StereoFrameFixture, sparseStereoMatching_v2) {
  // this should be enabled if lines after 66 are uncommented
  // create a brand new stereo frame
  initializeDataStereo();

  /////////////////////////////////////////////////////////////////////////////////////////////////////
  // check that data is correctly populated:
  EXPECT_NEAR(0.110078, sfnew->baseline(), 1e-5);
  EXPECT_NEAR(100, sfnew->getRightFrame().keypoints_.size(), 1e-5);
  EXPECT_NEAR(0, sfnew->getRightFrame().scores_.size(), 1e-5);  //
  // scores do not get populated
  EXPECT_NEAR(0, sfnew->getRightFrame().landmarks_.size(),
              1e-5);  // landmarks_ do not get populated
  EXPECT_NEAR(0, sfnew->getRightFrame().landmarksAge_.size(),
              1e-5);  // landmarksAges do not get populated
  EXPECT_NEAR(0, sfnew->getRightFrame().versors_.size(),
              1e-5);  // landmarksAges do not get populated
  EXPECT_NEAR(100, sfnew->keypoints_depth_.size(), 1e-5);
  EXPECT_NEAR(100, sfnew->keypoints_3d_.size(), 1e-5);
  EXPECT_NEAR(100, sfnew->right_keypoints_status_.size(), 1e-5);

  /////////////////////////////////////////////////////////////////////////////////////////////////////
  // check that 3d point is consistent with the left versor and the depth
  int nrValid = 0;
  for (size_t i = 0; i < sfnew->keypoints_3d_.size(); i++) {
    if (sfnew->right_keypoints_status_.at(i) == Kstatus::VALID) {
      nrValid += 1;
      double depth = sfnew->keypoints_depth_.at(i);
      gtsam::Vector3 versorActual = sfnew->keypoints_3d_.at(i) / depth;
      gtsam::Vector3 versorExpected = sfnew->getLeftFrame().versors_.at(i) /
                               sfnew->getLeftFrame().versors_.at(i)[2];
      EXPECT_TRUE(assert_equal(versorExpected, versorActual));
    } else {
      // when invalid 3D point is set to zero..
      gtsam::Vector3 pointActual = sfnew->keypoints_3d_.at(i);
      gtsam::Vector3 pointExpected = gtsam::Vector3::Zero();
      EXPECT_TRUE(assert_equal(pointExpected, pointActual));
      // and the corresponding depth is set to zero too
      EXPECT_NEAR(0.0, sfnew->keypoints_depth_.at(i), 1e-5);
    }
  }
  EXPECT_NEAR(93, nrValid, 1e-5);

  /////////////////////////////////////////////////////////////////////////////////////////////////////
  // check that 3D point reprojects correctly to the two cameras:
  for (size_t i = 0; i < sfnew->keypoints_3d_.size(); i++) {
    if (sfnew->right_keypoints_status_.at(i) == Kstatus::VALID) {
      // versor is wrt rectified frame
      gtsam::Vector3 versor_i_rect = sfnew->getLeftFrame().versors_.at(i);
      versor_i_rect = versor_i_rect / versor_i_rect(2);  // set last element to
      1, instead of norm 1

      // TEST: check rotation due to rectification (important when projecting
      points later on) gtsam::Rot3 expected_camL_R_camLrect =
      sfnew->getLeftFrame().cam_param_.body_Pose_cam_.rotation().between(sfnew->getBPoseCamLRect().rotation());
      // camL_R_camLrect gtsam::Rot3 actual_camL_R_camLrect =
      UtilsOpenCV::Cvmat2rot(sfnew->getLeftFrame().cam_param_.R_rectify_)
          .inverse();
      EXPECT_TRUE(
          assert_equal(expected_camL_R_camLrect, actual_camL_R_camLrect, 1e-6));

      // TEST: uncalibrateDistUnrect(versor) = original distorted unrectified
      point(CHECK DIST UNRECT CALIBRATION WORKS) KeypointCV kp_i_distUnrect =
          sfnew->getLeftFrame().keypoints_.at(i);
      // after stereo matching, versor will be in rectified frame, so to
      // compare with unrect measurements we have to compensate rectification
      gtsam::Vector3 versor_i_unRect = actual_camL_R_camLrect.matrix() *
versor_i_rect; versor_i_unRect = versor_i_unRect / versor_i_unRect(2); Point2
kp_i_distUnrect_gtsam =
          sfnew->getLeftFrame().cam_param_.calibration_.uncalibrate(
              Point2(versor_i_unRect(0), versor_i_unRect(1)));
      EXPECT_TRUE(assert_equal(Point2(kp_i_distUnrect.x, kp_i_distUnrect.y),
                               kp_i_distUnrect_gtsam, 1));

      // TEST: uncalibrateUndistRect(versor) = original distorted unrectified
      point(CHECK UNDIST RECT CALIBRATION WORKS) KeypointCV kp_i_undistRect =
          sfnew->left_keypoints_rectified_.at(i);
      Cal3_S2 KundistRect(sfnew->left_undistRectCameraMatrix_.fx(),
                          sfnew->left_undistRectCameraMatrix_.fy(),
                          sfnew->left_undistRectCameraMatrix_.skew(),
                          sfnew->left_undistRectCameraMatrix_.px(),
                          sfnew->left_undistRectCameraMatrix_.py());
      Point2 kp_i_undistRect_gtsam =
          KundistRect.uncalibrate(Point2(versor_i_rect(0), versor_i_rect(1)));
      EXPECT_TRUE(assert_equal(Point2(kp_i_undistRect.x, kp_i_undistRect.y),
                               kp_i_undistRect_gtsam, 1));

      // TEST: distortUnrectify(undistRectified) = original distorted
      unrectified point(CHECK UNDISTORTION WORKS) KeypointsCV dup;
      vector<Kstatus> statuses;
      StatusKeypointsCV urp;
      urp.push_back(make_pair(Kstatus::VALID, kp_i_undistRect));
      tie(dup, statuses) = StereoFrame::DistortUnrectifyPoints(
          urp, sfnew->getLeftFrame().cam_param_.undistRect_map_x_,
          sfnew->getLeftFrame().cam_param_.undistRect_map_y_);
      EXPECT_TRUE(assert_equal(Point2(kp_i_distUnrect.x, kp_i_distUnrect.y),
                               Point2(dup.at(0).x, dup.at(0).y), 1));

      // TEST: projecting 3d point to left camera (undist and rectified) =
      original undistorted rectified point(CHECK BACKPROJECTION WORKS)
          PinholeCamera<Cal3_S2>
              leftCam_undistRect(gtsam::Pose3(), KundistRect);
      Point3 point3d_rect = sfnew->keypoints_3d_.at(i);
      Point2 p2_undistRect = leftCam_undistRect.project(point3d_rect);
      EXPECT_TRUE(assert_equal(Point2(kp_i_undistRect.x, kp_i_undistRect.y),
                               p2_undistRect, 1));

      // TEST: projecting 3d point to left camera (distorted and unrectified)
      = original distorted unrectified point(CHECK BACKPROJECTION WORKS)
          Point3 point3d_unRect =
              actual_camL_R_camLrect.rotate(point3d_rect);  //
      compensate for the rotation induced by rectification Cal3DS2 KdistUnrect
      = sfnew->getLeftFrame().cam_param_.calibration_;
      PinholeCamera<Cal3DS2> leftCam_distUnrect(gtsam::Pose3(), KdistUnrect);
      Point2 p2_distUnrect = leftCam_distUnrect.project(point3d_unRect);
      EXPECT_TRUE(assert_equal(Point2(kp_i_distUnrect.x, kp_i_distUnrect.y),
                               p2_distUnrect, 1));

      // TEST: projecting 3d point to stereo camera
      // reproject to camera and check that matches corresponding rectified
      // TODO: don't explicitly call new, use make_shared
      pixels Cal3_S2Stereo::shared_ptr K(new Cal3_S2Stereo(
          sfnew->left_undistRectCameraMatrix_.fx(),
          sfnew->left_undistRectCameraMatrix_.fy(),
          sfnew->left_undistRectCameraMatrix_.skew(),
          sfnew->left_undistRectCameraMatrix_.px(),
          sfnew->left_undistRectCameraMatrix_.py(), sfnew->baseline_));
      // Note: camera pose is the identity (instead of
      sfnew->getBPoseCamLRect()) since the 3D point is in the left camera
      frame StereoCamera stereoCam = StereoCamera(gtsam::Pose3(),K);
      StereoPoint2 sp2 = stereoCam.project(point3d_rect);
      EXPECT_DOUBLE_EQ(sp2.uL(), sfnew->left_keypoints_rectified_.at(i).x, 1);
      EXPECT_DOUBLE_EQ(sp2.v(), sfnew->left_keypoints_rectified_.at(i).y, 1);
      EXPECT_DOUBLE_EQ(sp2.uR(), sfnew->right_keypoints_rectified_.at(i).x, 1);
      EXPECT_DOUBLE_EQ(sp2.v(), sfnew->right_keypoints_rectified_.at(i).y,
                       3);  // slightly larger errors
    }
  }
}
/* ************************************************************************* */

TEST_F(StereoFrameFixture, getLandmarkInfo) {
  // Try to retrieve every single landmark and compare against ground truth.
  const auto& left_frame = sfnew->getLeftFrame();
  for (size_t i = 0; i < left_frame.keypoints_.size(); i++) {
    StereoFrame::LandmarkInfo lmInfo = sfnew->getLandmarkInfo(i);
    EXPECT_DOUBLE_EQ(left_frame.keypoints_.at(i).x, lmInfo.keypoint.x);
    EXPECT_DOUBLE_EQ(left_frame.keypoints_.at(i).y, lmInfo.keypoint.y);
    EXPECT_DOUBLE_EQ(10 * i, lmInfo.score);
    EXPECT_DOUBLE_EQ(5 * i, lmInfo.age);
    gtsam::Vector3 actual = lmInfo.keypoint_3d;
    gtsam::Vector3 expected = sfnew->keypoints_3d_.at(i);
    EXPECT_TRUE(assert_equal(expected, actual));
  }
}

/* ************************************************************************* */
// Test undistortion of fisheye / pinhole equidistant model
TEST(testStereoFrame, undistortFisheye) {
  // Parse camera params
  static CameraParams cam_params_left_fisheye;
  cam_params_left_fisheye.parseYAML(stereo_FLAGS_test_data_path +
                                    "/left_sensor_fisheye.yaml");

  // Parse single image
  cv::Mat left_fisheye_image_dist = UtilsOpenCV::ReadAndConvertToGrayScale(
      stereo_FLAGS_test_data_path + "left_fisheye_img_0.png", false);

  // Declare empty variables
  cv::Mat left_fisheye_image_undist, map_x_fisheye_undist, map_y_fisheye_undist;

  // Undistort image using pinhole equidistant (fisheye) model
  if (cam_params_left_fisheye.distortion_model_ == "equidistant") {
    cv::fisheye::initUndistortRectifyMap(
        cam_params_left_fisheye.camera_matrix_,
        cam_params_left_fisheye.distortion_coeff_,
        // not relevant here
        cv::Mat::eye(3, 3, CV_32F),
        // don't to use default identity!
        cam_params_left_fisheye.camera_matrix_,
        cam_params_left_fisheye.image_size_,
        CV_32FC1,
        // output
        map_x_fisheye_undist,
        map_y_fisheye_undist);
    cv::remap(left_fisheye_image_dist,
              left_fisheye_image_undist,
              map_x_fisheye_undist,
              map_y_fisheye_undist,
              cv::INTER_LINEAR);
  } else {
    LOG(ERROR) << "Distortion model is not pinhole equidistant.";
  }

  // Parse reference image
  cv::Mat left_fisheye_image_ref = UtilsOpenCV::ReadAndConvertToGrayScale(
      stereo_FLAGS_test_data_path + "left_ref_img_0.png", false);

  // Test distortion with image comparison
  EXPECT_TRUE(UtilsOpenCV::compareCvMatsUpToTol(
      left_fisheye_image_undist, left_fisheye_image_ref, 1e-3));
}

// TODO: Figure out why this compiles on PC, but not on Jenkins
TEST_F(StereoFrameFixture, DISABLED_undistortFisheyeStereoFrame) {
  // Parse camera params for left and right cameras
  static CameraParams cam_params_left_fisheye;
  cam_params_left_fisheye.parseYAML(stereo_FLAGS_test_data_path +
                                    "/left_sensor_fisheye.yaml");
  static CameraParams cam_params_right_fisheye;
  cam_params_right_fisheye.parseYAML(stereo_FLAGS_test_data_path +
                                     "/right_sensor_fisheye.yaml");

  // Get images
  cv::Mat left_fisheye_image_dist = UtilsOpenCV::ReadAndConvertToGrayScale(
      stereo_FLAGS_test_data_path + "left_fisheye_img_0.png", false);
  cv::Mat right_fisheye_image_dist = UtilsOpenCV::ReadAndConvertToGrayScale(
      stereo_FLAGS_test_data_path + "right_fisheye_img_0.png", false);

  sf = std::make_shared<StereoFrame>(0,
                                     0,  // Default, not used here
                                     // Left frame
                                     left_fisheye_image_dist,
                                     cam_params_left_fisheye,
                                     // Right frame
                                     right_fisheye_image_dist,
                                     cam_params_right_fisheye,
                                     // Relative pose
                                     // Default, not used here
                                     StereoMatchingParams());

  // Get rectified images
  CHECK(sf->isRectified());

  // Define rectified images
  cv::Mat left_image_rectified, right_image_rectified;
  sf->left_img_rectified_.copyTo(left_image_rectified);
  sf->right_img_rectified_.copyTo(right_image_rectified);

  // Get camera matrix for new rectified stereo
  P1 = sf->getLeftFrame().cam_param_.P_;
  P2 = sf->getRightFrame().cam_param_.P_;

  // Get rectified left keypoints.
  gtsam::Cal3_S2 left_undistRectCameraMatrix_fisheye =
      UtilsOpenCV::Cvmat2Cal3_S2(P1);
  StatusKeypointsCV left_keypoints_rectified;
  Frame left_frame_fish = sf->getLeftFrame();
  Frame right_frame_fish = sf->getRightFrame();
  UtilsOpenCV::ExtractCorners(left_frame_fish.img_,
                              &left_frame_fish.keypoints_);
  sf->undistortRectifyPoints(left_frame_fish.keypoints_,
                             left_frame_fish.cam_param_,
                             left_undistRectCameraMatrix_fisheye,
                             &left_keypoints_rectified);

  // Get rectified right keypoints
  StatusKeypointsCV right_keypoints_rectified;
  right_keypoints_rectified =
      sf->getRightKeypointsRectified(left_image_rectified,
                                     right_image_rectified,
                                     left_keypoints_rectified,
                                     left_undistRectCameraMatrix_fisheye.fx(),
                                     sf->getBaseline());

  // Check corresponding features are on epipolar lines (visually and store)
  cv::Mat undist_sidebyside = UtilsOpenCV::ConcatenateTwoImages(
      left_image_rectified, right_image_rectified);

  // Parse reference image -> Remove comments
  cv::Mat undist_sidebyside_ref =
      cv::imread(stereo_FLAGS_test_data_path + "sidebyside_ref_img_0.png",
                 cv::IMREAD_ANYCOLOR);

  // Get keypoints depth
  std::vector<double> keypoints_depth =
      sf->getDepthFromRectifiedMatches(left_keypoints_rectified,
                                       right_keypoints_rectified,
                                       left_undistRectCameraMatrix_fisheye.fx(),
                                       sf->getBaseline());

  // Test distortion with image comparison --> uncomment
  EXPECT_TRUE(UtilsOpenCV::compareCvMatsUpToTol(
      undist_sidebyside, undist_sidebyside_ref, 1e-1));
}<|MERGE_RESOLUTION|>--- conflicted
+++ resolved
@@ -51,11 +51,7 @@
                                "/sensorRight.yaml");
 
     // construct stereo camera
-<<<<<<< HEAD
-    VisionFrontEndParams tp;  // only to get default stereo matching params
-=======
     FrontendParams tp;  // only to get default stereo matching params
->>>>>>> 0e1b1526
     sf = std::make_shared<StereoFrame>(
         id,
         timestamp,
@@ -80,8 +76,8 @@
   }
 
  protected:
-  void SetUp() override {}
-  void TearDown() override {}
+  virtual void SetUp() {}
+  virtual void TearDown() {}
 
   // Helper function
   void initializeDataStereo() {
@@ -90,11 +86,7 @@
                                "/sensorRight.yaml");
 
     // construct stereo camera
-<<<<<<< HEAD
-    VisionFrontEndParams tp;
-=======
     FrontendParams tp;
->>>>>>> 0e1b1526
     sfnew = std::make_shared<StereoFrame>(
         id,
         timestamp,
@@ -224,11 +216,7 @@
 
 TEST_F(StereoFrameFixture, cloneRectificationParameters) {
   // construct stereo camera
-<<<<<<< HEAD
-  VisionFrontEndParams tp;
-=======
   FrontendParams tp;
->>>>>>> 0e1b1526
   StereoFrame* sf2 =
       new StereoFrame(id,
                       timestamp,
