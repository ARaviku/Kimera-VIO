--- conflicted
+++ resolved
@@ -126,7 +126,6 @@
 
     // distort the pixel again
     versor = versor / versor(2);
-<<<<<<< HEAD
     gtsam::Cal3DS2 gtsam_calib;
     CameraParams::createGtsamCalibration(
         cam_params.distortion_coeff_mat_, cam_params.intrinsics_, &gtsam_calib);
@@ -135,14 +134,7 @@
     gtsam::Point2 uncalibrated_px_expected = gtsam::Point2(iter->x, iter->y);
     gtsam::Point2 px_mismatch =
         uncalibrated_px_actual - uncalibrated_px_expected;
-    ASSERT_TRUE(px_mismatch.vector().norm() < 0.5);
-=======
-    Point2 uncalibrated_px_actual =
-        camParams.calibration_.uncalibrate(Point2(versor(0), versor(1)));
-    Point2 uncalibrated_px_expected = Point2(iter->x, iter->y);
-    Point2 px_mismatch = uncalibrated_px_actual - uncalibrated_px_expected;
     ASSERT_TRUE(px_mismatch.norm() < 0.5);
->>>>>>> 25ec892b
   }
 }
 
@@ -181,17 +173,10 @@
     // distort the pixel again
     versor = versor / versor(2);
     Point2 uncalibrated_px_actual =
-<<<<<<< HEAD
         gtsam_calib.uncalibrate(Point2(versor(0), versor(1)));
     Point2 uncalibrated_px_expected = Point2(iter->x, iter->y);
     Point2 px_mismatch = uncalibrated_px_actual - uncalibrated_px_expected;
-    ASSERT_TRUE(px_mismatch.vector().norm() < 0.5);
-=======
-camParams.calibration_.uncalibrate(Point2(versor(0), versor(1))); Point2
-uncalibrated_px_expected = Point2(iter->x, iter->y); Point2 px_mismatch =
-uncalibrated_px_actual - uncalibrated_px_expected;
     ASSERT_TRUE(px_mismatch.norm() < 0.5);
->>>>>>> 25ec892b
   }
 }
 
