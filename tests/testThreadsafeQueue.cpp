--- conflicted
+++ resolved
@@ -14,10 +14,7 @@
 
 #include <chrono>
 #include <iostream>
-<<<<<<< HEAD
-=======
 #include <memory>
->>>>>>> f243b2c9
 #include <string>
 #include <thread>
 #include <vector>
@@ -171,17 +168,5 @@
   for (size_t i = 0; i < ps.size(); i++) {
     ps[i].join();
   }
-<<<<<<< HEAD
-  std::cout << "Threads joined.\n";
-}
-
-/* ************************************************************************* */
-int main() {
-  TestResult tr;
-  return TestRegistry::runAllTests(tr);
-}
-/* ************************************************************************* */
-=======
   VLOG(1) << "Threads joined.\n";
-}
->>>>>>> f243b2c9
+}