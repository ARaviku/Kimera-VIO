--- conflicted
+++ resolved
@@ -19,11 +19,7 @@
 gyroscope_noise_density: 1.6968e-04     # [ rad / s / sqrt(Hz) ]   ( gyro "white noise" )
 gyroscope_random_walk: 0.5e-05       # [ rad / s^2 / sqrt(Hz) ] ( gyro bias diffusion )
 accelerometer_noise_density: 2.0000e-3  # [ m / s^2 / sqrt(Hz) ]   ( accel "white noise" )
-<<<<<<< HEAD
-accelerometer_random_walk: 0.8000e-3    # [ m / s^3 / sqrt(Hz) ].  ( accel bias diffusion )
-=======
 accelerometer_random_walk: 3.0000e-2    # [ m / s^3 / sqrt(Hz) ]  ( accel bias diffusion ) Default in Euroc: 3.0000e-3
->>>>>>> 25ec892b
 
 # Extra parameters
 imu_integration_sigma: 1.0e-8
