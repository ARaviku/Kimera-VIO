%YAML:1.0
# LoopClosureDetector parameters:
use_nss: 1
alpha: 0.5
<<<<<<< HEAD
min_temporal_matches: 0
dist_local: 10
max_db_results: 50
min_nss_factor: 0.05
min_matches_per_group: 1
max_intragroup_gap: 3
max_distance_between_groups: 3
max_distance_between_queries: 2
=======
min_temporal_matches: 3
recent_frames_window: 20
max_db_results: 50
min_nss_factor: 0.005
min_matches_per_island: 1
max_intraisland_gap: 3
max_nrFrames_between_islands: 3
max_nrFrames_between_queries: 2
>>>>>>> 6e611b10

geom_check_id: 0
min_correspondences: 12
max_ransac_iterations_mono: 500
ransac_probability_mono: 0.995
ransac_threshold_mono: 1e-5
ransac_randomize_mono: 0
ransac_inlier_threshold_mono: 0.1

pose_recovery_option_id: 0
max_ransac_iterations_stereo: 500
ransac_probability_stereo: 0.995
ransac_threshold_stereo: 0.3
ransac_randomize_stereo: 0
ransac_inlier_threshold_stereo: 0.3
use_mono_rot: 0
refine_pose: 1

lowe_ratio: 0.3
matcher_type: 3

nfeatures: 500
scale_factor: 1.2
nlevels: 8
edge_threshold: 31
first_level: 0
WTA_K: 2
score_type_id: 0
patch_sze: 31
fast_threshold: 20

<<<<<<< HEAD
pgo_rot_threshold: 0.0
pgo_trans_threshold: 0.0
=======
betweenRotationPrecision: 10000 # 1/(0.01*0.01)
betweenTranslationPrecision: 100 # 1/(0.1*0.1)

pgo_rot_threshold: 0.01
pgo_trans_threshold: 0.1
>>>>>>> 6e611b10

# geom_check_id options:
#   0: NISTER
#   1: NONE

# pose_recovery_option_id options:
#   0: RANSAC_ARUN
#   1: GIVEN_ROT

# matcher_type options:
#   0: FLANNBASED
#   1: BRUTEFORCE
#   2: BRUTEFORCE_L1
#   3: BRUTEFORCE_HAMMING
#   4: BRUTEFORCE_HAMMINGLUT
#   5: BRUTEFORCE_SL2<|MERGE_RESOLUTION|>--- conflicted
+++ resolved
@@ -2,16 +2,6 @@
 # LoopClosureDetector parameters:
 use_nss: 1
 alpha: 0.5
-<<<<<<< HEAD
-min_temporal_matches: 0
-dist_local: 10
-max_db_results: 50
-min_nss_factor: 0.05
-min_matches_per_group: 1
-max_intragroup_gap: 3
-max_distance_between_groups: 3
-max_distance_between_queries: 2
-=======
 min_temporal_matches: 3
 recent_frames_window: 20
 max_db_results: 50
@@ -20,7 +10,6 @@
 max_intraisland_gap: 3
 max_nrFrames_between_islands: 3
 max_nrFrames_between_queries: 2
->>>>>>> 6e611b10
 
 geom_check_id: 0
 min_correspondences: 12
@@ -52,16 +41,10 @@
 patch_sze: 31
 fast_threshold: 20
 
-<<<<<<< HEAD
 pgo_rot_threshold: 0.0
 pgo_trans_threshold: 0.0
-=======
 betweenRotationPrecision: 10000 # 1/(0.01*0.01)
 betweenTranslationPrecision: 100 # 1/(0.1*0.1)
-
-pgo_rot_threshold: 0.01
-pgo_trans_threshold: 0.1
->>>>>>> 6e611b10
 
 # geom_check_id options:
 #   0: NISTER
