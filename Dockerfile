# Use an official Python runtime as a parent image
FROM ubuntu:18.04

MAINTAINER Antoni Rosinol "arosinol@mit.edu"

# To avoid tzdata asking for geographic location...
ENV DEBIAN_FRONTEND noninteractive

# Set the working directory to /root
ENV DIRPATH /root/
WORKDIR $DIRPATH

#Install build dependencies
RUN apt-get update && apt-get install -y --no-install-recommends apt-utils
RUN apt-get update && apt-get install -y git cmake

# Install xvfb to provide a display to container for GUI realted testing.
RUN apt-get update && apt-get install -y xvfb

# Install GTSAM
RUN apt-get update && apt-get install -y libboost-all-dev
RUN git clone https://github.com/borglab/gtsam.git
RUN cd gtsam && \
    git fetch && \
    mkdir build && \
    cd build && \
    cmake -DCMAKE_INSTALL_PREFIX=/usr/local -DGTSAM_BUILD_TESTS=OFF -DGTSAM_BUILD_EXAMPLES_ALWAYS=OFF -DCMAKE_BUILD_TYPE=Release -DGTSAM_BUILD_UNSTABLE=ON -DGTSAM_POSE3_EXPMAP=ON -DGTSAM_ROT3_EXPMAP=ON .. && \
    make -j$(nproc) install

# Install OpenCV for Ubuntu 18.04
RUN apt-get update && apt-get install -y \
      build-essential cmake unzip pkg-config \
      libjpeg-dev libpng-dev libtiff-dev \
      libvtk6-dev \
      libgtk-3-dev \
      libatlas-base-dev gfortran

RUN git clone https://github.com/opencv/opencv.git
RUN cd opencv && \
      git checkout tags/3.3.1 && \
      mkdir build

RUN git clone https://github.com/opencv/opencv_contrib.git
RUN cd opencv_contrib && \
      git checkout tags/3.3.1

RUN cd opencv/build && \
      cmake -DCMAKE_BUILD_TYPE=Release \
      -DCMAKE_INSTALL_PREFIX=/usr/local \
      -D BUILD_opencv_python=OFF \
      -D BUILD_opencv_python2=OFF \
      -D BUILD_opencv_python3=OFF \
      -DOPENCV_EXTRA_MODULES_PATH=$DIRPATH/opencv_contrib/modules .. && \
      make -j$(nproc) install

# Install Open_GV
RUN git clone https://github.com/laurentkneip/opengv
RUN cd opengv && \
      mkdir build
RUN cd opengv/build && \
      cmake -DCMAKE_BUILD_TYPE=Release \
      -DCMAKE_INSTALL_PREFIX=/usr/local \
      -DEIGEN_INCLUDE_DIRS=$DIRPATH/gtsam/gtsam/3rdparty/Eigen \
      -DEIGEN_INCLUDE_DIR=$DIRPATH/gtsam/gtsam/3rdparty/Eigen .. && \
      make -j$(nproc) install

<<<<<<< HEAD
# Install DBoW2
RUN git clone https://github.com/dorian3d/DBoW2.git
RUN cd DBoW2 && \
      mkdir build && \
      cd build && \
      cmake .. && \
      make -j$(nproc) install

  # Install RobustPGO
  RUN git clone https://github.com/MIT-SPARK/RobustPGO.git
  RUN cd RobustPGO && \
        mkdir build && \
        cd build && \
        cmake .. && \
        make -j$(nproc)

# Install spark_vio_evaluation from PyPI
=======
# Install spark_vio_evaluation
>>>>>>> ab8e4bc0
RUN apt-get update && apt-get install -y python-pip python-dev python-tk
# Hack to avoid Docker's cache when spark_vio_evaluation master branch is updated.
ADD https://api.github.com/repos/ToniRV/spark_vio_evaluation/git/refs/heads/master version.json
RUN git clone https://github.com/ToniRV/spark_vio_evaluation.git
RUN cd spark_vio_evaluation && git checkout feature/lcd_support && pip install .<|MERGE_RESOLUTION|>--- conflicted
+++ resolved
@@ -64,7 +64,6 @@
       -DEIGEN_INCLUDE_DIR=$DIRPATH/gtsam/gtsam/3rdparty/Eigen .. && \
       make -j$(nproc) install
 
-<<<<<<< HEAD
 # Install DBoW2
 RUN git clone https://github.com/dorian3d/DBoW2.git
 RUN cd DBoW2 && \
@@ -81,10 +80,7 @@
         cmake .. && \
         make -j$(nproc)
 
-# Install spark_vio_evaluation from PyPI
-=======
 # Install spark_vio_evaluation
->>>>>>> ab8e4bc0
 RUN apt-get update && apt-get install -y python-pip python-dev python-tk
 # Hack to avoid Docker's cache when spark_vio_evaluation master branch is updated.
 ADD https://api.github.com/repos/ToniRV/spark_vio_evaluation/git/refs/heads/master version.json
