/* ----------------------------------------------------------------------------
 * Copyright 2017, Massachusetts Institute of Technology,
 * Cambridge, MA 02139
 * All Rights Reserved
 * Authors: Luca Carlone, et al. (see THANKS for the full author list)
 * See LICENSE for the license information
 * -------------------------------------------------------------------------- */

/**
 * @file   Pipeline.h
 * @brief  Implements abstract VIO pipeline workflow.
 * @author Antoni Rosinol
 * @author Marcus Abate
 */

#pragma once

#include <gflags/gflags.h>
#include <stddef.h>

#include <atomic>
#include <cstdlib>  // for srand()
#include <memory>
#include <thread>
#include <vector>

#include "kimera-vio/backend/VioBackEnd-definitions.h"
#include "kimera-vio/backend/VioBackEndModule.h"
#include "kimera-vio/common/VioNavState.h"
#include "kimera-vio/frontend/VisionFrontEndModule.h"
#include "kimera-vio/loopclosure/LoopClosureDetector.h"
#include "kimera-vio/mesh/MesherModule.h"
#include "kimera-vio/utils/ThreadsafeQueue.h"
#include "kimera-vio/visualizer/Display.h"
#include "kimera-vio/visualizer/DisplayModule.h"
#include "kimera-vio/visualizer/Visualizer3D.h"
#include "kimera-vio/visualizer/Visualizer3DModule.h"

DECLARE_bool(log_output);
DECLARE_bool(extract_planes_from_the_scene);
DECLARE_bool(visualize);
DECLARE_bool(visualize_lmk_type);
DECLARE_int32(viz_type);
DECLARE_bool(deterministic_random_number_generator);
DECLARE_int32(min_num_obs_for_mesher_points);
DECLARE_bool(use_lcd);

namespace VIO {

template <class FInput, class FOutput>
class Pipeline {
 public:
  KIMERA_POINTER_TYPEDEFS(Pipeline);
  KIMERA_DELETE_COPY_CONSTRUCTORS(Pipeline);
  EIGEN_MAKE_ALIGNED_OPERATOR_NEW

 public:
  Pipeline(const VioParams& params)
      : backend_params_(params.backend_params_),
        frontend_params_(params.frontend_params_),
        imu_params_(params.imu_params_),
        parallel_run_(params.parallel_run_),
        shutdown_pipeline_cb_(nullptr),
        vio_frontend_module_(nullptr),
        vio_backend_module_(nullptr),
        mesher_module_(nullptr),
        lcd_module_(nullptr),
        visualizer_module_(nullptr),
        display_module_(nullptr),
        frontend_input_queue_("frontend_input_queue"),
        backend_input_queue_("backend_input_queue"),
        display_input_queue_("display_input_queue"),
        frontend_thread_(nullptr),
        backend_thread_(nullptr),
        mesher_thread_(nullptr),
        lcd_thread_(nullptr),
        visualizer_thread_(nullptr) {
    if (FLAGS_deterministic_random_number_generator) {
      setDeterministicPipeline();
    }
  }

  virtual ~Pipeline() {}

 public:
  /**
   * @brief spin Spin the whole pipeline by spinning the data provider
   * If in sequential mode, it will return for each spin.
   * If in parallel mode, it will not return until the pipeline is shutdown.
   * @return Data provider module state: false if finished or shutdown, true
   * if working nominally (it does not return unless shutdown in parallel mode).
   */
  virtual bool spin() = 0;
  /**
   * @brief spinViz Run an endless loop until shutdown to visualize.
   * @return Returns whether the visualizer_ is running or not. While in
   * parallel mode, it does not return unless shutdown.
   */
  virtual bool spinViz() {
    if (display_module_) {
      return display_module_->spin();
    }
    return true;
  }

  /**
<<<<<<< HEAD
   * @brief shutdownWhenFinished//! Callback called when the VIO pipeline has shut down.
   * This must be specified in derived classes because it must reference the data 
   * provider module.
   */
  virtual bool shutdownWhenFinished(const int& sleep_time_ms) = 0;
=======
   * @brief shutdownWhenFinished
   * Shutdown the pipeline once all data has been consumed, or if the backend
   * has died unexpectedly.
   * @param sleep_time_ms period of time between checks of vio status.
   * @return true if shutdown succesful, false otherwise (only returns
   * if running in sequential mode, or if shutdown happens).
   */
  bool shutdownWhenFinished(const int& sleep_time_ms = 500,
                            const bool& print_stats = false);
>>>>>>> 2504d55f

  /**
   * @brief shutdown Shutdown processing pipeline: stops and joins threads,
   * stops queues. And closes logfiles.
   */
  virtual void shutdown() {
    LOG_IF(ERROR, shutdown_) << "Shutdown requested, but Pipeline was already "
                                "shutdown.";
    LOG(INFO) << "Shutting down VIO pipeline.";
    shutdown_ = true;

    // First: call registered shutdown callbacks, these are typically to signal
    // data providers that they should now die.
    if (shutdown_pipeline_cb_) {
      LOG(INFO) << "Calling registered shutdown callbacks...";
      // Mind that this will raise a SIGSEGV seg fault if the callee is
      // destroyed.
      shutdown_pipeline_cb_();
    }
  }

  inline bool isShutdown() const { return shutdown_; }

  /**
   * @brief resume Resumes all queues.
   */
  virtual void resume() {
    LOG(INFO) << "Restarting frontend workers and queues...";
    frontend_input_queue_.resume();

    LOG(INFO) << "Restarting backend workers and queues...";
    backend_input_queue_.resume();
  }

  //! Register external callback to be called when the VIO pipeline shuts down.
  virtual void registerShutdownCallback(
      const ShutdownPipelineCallback& callback) {
    shutdown_pipeline_cb_ = callback;
  }

  /**
   * @brief printStatistics Prints timing statistics of each VIO module.
   * @return A table of the timing statistics that can be printed to console.
   */
  inline std::string printStatistics() const {
    return utils::Statistics::Print();
  }

 protected:
  // Spin the pipeline only once.
  virtual void spinOnce(std::unique_ptr<FInput> input) {
    CHECK(input);
    if (!shutdown_) {
      // Push to frontend input queue.
      VLOG(2) << "Push input payload to Frontend.";
      frontend_input_queue_.pushBlockingIfFull(std::move(input), 5u);

      if (!parallel_run_) {
        // Run the pipeline sequentially.
        spinSequential();
      }
    } else {
      LOG(WARNING) << "Not spinning pipeline as it's been shutdown.";
    }
  }

  /**
   * @brief Sequential pipeline runner.
   * Must be written in the derived class because it references the data'
   * provider module.
  */
  virtual void spinSequential() = 0;

 protected:
  //! Initialize random seed for repeatability (only on the same machine).
  //! Still does not make RANSAC repeatable across different machines.
  virtual void setDeterministicPipeline() const { srand(0); }

  virtual bool isInitialized() const {
    return vio_frontend_module_->isInitialized() &&
            vio_backend_module_->isInitialized();
  }

  //! Shutdown for in case backend fails (this is done for a graceful shutdown).
  virtual void signalBackendFailure() {
    VLOG(1) << "Backend failure signal received.";
    is_backend_ok_ = false;
  }

  inline void registerBackendOutputCallback(
      const VioBackEndModule::OutputCallback& callback) {
    CHECK(vio_backend_module_);
    vio_backend_module_->registerOutputCallback(callback);
  }

  inline void registerFrontendOutputCallback(
      const MonoVisionFrontEndModule::OutputCallback& callback) {
    CHECK(vio_frontend_module_);
    vio_frontend_module_->registerOutputCallback(callback);
  }

  inline void registerMesherOutputCallback(
      const MesherModule::OutputCallback& callback) {
    if (mesher_module_) {
      mesher_module_->registerOutputCallback(callback);
    } else {
      LOG(ERROR) << "Attempt to register Mesher output callback, but no "
                 << "Mesher member is active in pipeline.";
    }
  }

  inline void registerLcdOutputCallback(
      const LcdModule::OutputCallback& callback) {
    if (lcd_module_) {
      lcd_module_->registerOutputCallback(callback);
    } else {
      LOG(ERROR) << "Attempt to register LCD/PGO callback, but no "
                 << "LoopClosureDetector member is active in pipeline.";
    }
  }

  /// Launch threads for each pipeline module.
  virtual void launchThreads() {
    if (parallel_run_) {
      frontend_thread_ = VIO::make_unique<std::thread>(
          &VisionFrontEndModule<FInput, FOutput>::spin,
          CHECK_NOTNULL(vio_frontend_module_.get()));

      backend_thread_ = VIO::make_unique<std::thread>(
          &VioBackEndModule::spin, CHECK_NOTNULL(vio_backend_module_.get()));

      if (mesher_module_) {
        mesher_thread_ = VIO::make_unique<std::thread>(
            &MesherModule::spin, CHECK_NOTNULL(mesher_module_.get()));
      }

      if (lcd_module_) {
        lcd_thread_ = VIO::make_unique<std::thread>(
            &LcdModule::spin, CHECK_NOTNULL(lcd_module_.get()));
      }

      if (visualizer_module_) {
        visualizer_thread_ = VIO::make_unique<std::thread>(
            &VisualizerModule::spin, CHECK_NOTNULL(visualizer_module_.get()));
      }
      LOG(INFO) << "Pipeline Modules launched (parallel_run set to "
                << parallel_run_ << ").";
    } else {
      LOG(INFO) << "Pipeline Modules running in sequential mode"
                << " (parallel_run set to " << parallel_run_ << ").";
    }
  }
  
  /// Shutdown processes and queues.
  virtual void stopThreads() {
    VLOG(1) << "Stopping workers and queues...";

    backend_input_queue_.shutdown();
    // TODO(marcus): enable:
    // CHECK(vio_backend_module_);
    // vio_backend_module_->shutdown();

    frontend_input_queue_.shutdown();
    CHECK(vio_frontend_module_);
    vio_frontend_module_->shutdown();

    if (mesher_module_) mesher_module_->shutdown();
    if (lcd_module_) lcd_module_->shutdown();
    if (visualizer_module_) visualizer_module_->shutdown();
    if (display_module_) {
      display_input_queue_.shutdown();
      display_module_->shutdown();
    }

    VLOG(1) << "Sent stop flag to all module and queues...";
  }

  /// Join threads to do a clean shutdown.
  virtual void joinThreads() {
    LOG_IF(WARNING, !parallel_run_)
        << "Asked to join threads while in sequential mode, this is ok, but "
        << "should not happen.";
    VLOG(1) << "Joining threads...";

    joinThread("backend", backend_thread_.get());
    joinThread("frontend", frontend_thread_.get());
    joinThread("mesher", mesher_thread_.get());
    joinThread("lcd", lcd_thread_.get());
    joinThread("visualizer", visualizer_thread_.get());

    VLOG(1) << "All threads joined.";
  }

  /// Join a single thread.
  virtual void joinThread(const std::string& thread_name,
                          std::thread* thread) {
    if (thread) {
      VLOG(1) << "Joining " << thread_name.c_str() << " thread...";
      if (thread->joinable()) {
        thread->join();
        VLOG(1) << "Joined " << thread_name.c_str() << " thread...";
      } else {
        LOG_IF(ERROR, parallel_run_)
            << thread_name.c_str() << " thread is not joinable...";
      }
    } else {
      LOG(WARNING) << "No " << thread_name.c_str() << " thread, not joining.";
    }
  }

 protected:
  // VIO parameters
  //! Mind that the backend params is shared with the dataprovider which might
  //! modify them to add the ground truth initial 3d pose
  BackendParams::ConstPtr backend_params_;
  FrontendParams frontend_params_;
  ImuParams imu_params_;
  bool parallel_run_;

<<<<<<< HEAD
  //! Shutdown switch to stop pipeline, threads, and queues.
  std::atomic_bool shutdown_ = {false};
=======
  //! Definition of sensor rig used
  StereoCamera::ConstPtr stereo_camera_;
>>>>>>> 2504d55f

  //! Callback called when the VIO pipeline has shut down.
  ShutdownPipelineCallback shutdown_pipeline_cb_;

  // TODO(Toni) this should go to another class to avoid not having copy-ctor...
  //! Frontend.
  typename VisionFrontEndModule<FInput, FOutput>::UniquePtr vio_frontend_module_;

  //! Vision frontend payloads.
  typename VisionFrontEndModule<FInput, FOutput>::InputQueue frontend_input_queue_;

  //! Backend
  VioBackEndModule::UniquePtr vio_backend_module_;

  //! Thread-safe queue for the backend.
  VioBackEndModule::InputQueue backend_input_queue_;

  //! Mesher
  MesherModule::UniquePtr mesher_module_;

  //! Loop Closure Detector
  LcdModule::UniquePtr lcd_module_;

  //! Visualizer: builds images to be displayed
  VisualizerModule::UniquePtr visualizer_module_;

  //! Thread-safe queue for the input to the display module
  DisplayModule::InputQueue display_input_queue_;

  //! Displays actual images and 3D visualization
  DisplayModule::UniquePtr display_module_;

  // Atomic Flags
  std::atomic_bool is_backend_ok_ = {true};

  // Pipeline Threads.
  std::unique_ptr<std::thread> frontend_thread_ = {nullptr};
  std::unique_ptr<std::thread> backend_thread_ = {nullptr};
  std::unique_ptr<std::thread> mesher_thread_ = {nullptr};
  std::unique_ptr<std::thread> lcd_thread_ = {nullptr};
  std::unique_ptr<std::thread> visualizer_thread_ = {nullptr};
};

}  // namespace VIO<|MERGE_RESOLUTION|>--- conflicted
+++ resolved
@@ -104,13 +104,6 @@
   }
 
   /**
-<<<<<<< HEAD
-   * @brief shutdownWhenFinished//! Callback called when the VIO pipeline has shut down.
-   * This must be specified in derived classes because it must reference the data 
-   * provider module.
-   */
-  virtual bool shutdownWhenFinished(const int& sleep_time_ms) = 0;
-=======
    * @brief shutdownWhenFinished
    * Shutdown the pipeline once all data has been consumed, or if the backend
    * has died unexpectedly.
@@ -118,9 +111,8 @@
    * @return true if shutdown succesful, false otherwise (only returns
    * if running in sequential mode, or if shutdown happens).
    */
-  bool shutdownWhenFinished(const int& sleep_time_ms = 500,
-                            const bool& print_stats = false);
->>>>>>> 2504d55f
+  virtual bool shutdownWhenFinished(const int& sleep_time_ms = 500,
+                                    const bool& print_stats = false) = 0;
 
   /**
    * @brief shutdown Shutdown processing pipeline: stops and joins threads,
@@ -340,13 +332,8 @@
   ImuParams imu_params_;
   bool parallel_run_;
 
-<<<<<<< HEAD
   //! Shutdown switch to stop pipeline, threads, and queues.
   std::atomic_bool shutdown_ = {false};
-=======
-  //! Definition of sensor rig used
-  StereoCamera::ConstPtr stereo_camera_;
->>>>>>> 2504d55f
 
   //! Callback called when the VIO pipeline has shut down.
   ShutdownPipelineCallback shutdown_pipeline_cb_;
