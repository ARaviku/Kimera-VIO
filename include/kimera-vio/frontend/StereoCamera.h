--- conflicted
+++ resolved
@@ -126,13 +126,8 @@
    * WARNING The output 3D landmarks (x, y, z) are given in camera coordinates!!
    * rather than body coordinates!
    */
-<<<<<<< HEAD
-  void backProjectDisparityTo3D(const cv::Mat& disparity_img, cv::Mat* depth);
-
-=======
   void backProjectDisparityTo3D(const cv::Mat& disparity_img,
                                 cv::Mat* depth) const;
->>>>>>> 2504d55f
   void backProjectDisparityTo3DManual(const cv::Mat& disparity_img,
                                       cv::Mat* depth) const;
 
