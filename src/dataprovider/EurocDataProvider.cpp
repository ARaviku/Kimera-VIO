--- conflicted
+++ resolved
@@ -109,15 +109,11 @@
     if (!is_imu_data_sent_) {
       // First, send all the IMU data. The flag is to avoid sending it several
       // times if we are running in sequential mode.
-<<<<<<< HEAD
-      sendImuData();
-=======
       if (imu_single_callback_) {
         sendImuData();
       } else {
         LOG(ERROR) << "Imu callback not registered! Not sending IMU data.";
       }
->>>>>>> a39c5f69
       is_imu_data_sent_ = true;
     }
 
