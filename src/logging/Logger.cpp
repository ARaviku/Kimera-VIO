/* ----------------------------------------------------------------------------
 * Copyright 2017, Massachusetts Institute of Technology,
 * Cambridge, MA 02139
 * All Rights Reserved
 * Authors: Luca Carlone, et al. (see THANKS for the full author list)
 * See LICENSE for the license information
 * -------------------------------------------------------------------------- */

/**
 * @file   LoggerMatlab.cpp
 * @brief  Logging output information.
 * @author Antoni Rosinol, Luca Carlone
 */

#include "logging/Logger.h"

#include <boost/foreach.hpp>
#include <memory>

#include "StereoVisionFrontEnd-definitions.h"
#include "UtilsOpenCV.h"
#include "utils/Statistics.h"
#include "utils/Timer.h"

DEFINE_string(output_path, "./", "Path where to store VIO's log output.");

namespace VIO {

/* ++++++++++++++++++++++++++++++++++++++++++++++++++++++++++++++++++++++++++ */
// This constructor will directly open the log file when called.
OfstreamWrapper::OfstreamWrapper(const std::string& filename,
                                 const bool& open_file_in_append_mode)
    : filename_(filename), output_path_(FLAGS_output_path) {
  openLogFile(filename);
}

// This destructor will directly close the log file when the wrapper is
// destructed. So no need to explicitly call .close();
OfstreamWrapper::~OfstreamWrapper() {
  LOG(INFO) << "Closing output file: " << filename_.c_str();
  ofstream_.close();
};

void OfstreamWrapper::openLogFile(const std::string& output_file_name,
                                  bool open_file_in_append_mode) {
  CHECK(!output_file_name.empty());
  LOG(INFO) << "Opening output file: " << output_file_name.c_str();
  UtilsOpenCV::OpenFile(output_path_ + '/' + output_file_name,
                        &ofstream_,
                        open_file_in_append_mode);
}

/* ++++++++++++++++++++++++++++++++++++++++++++++++++++++++++++++++++++++++++ */
BackendLogger::BackendLogger()
    : output_poses_vio_csv_("output_posesVIO.csv"),
      output_smart_factors_stats_csv_("output_smartFactors.csv"),
      output_backend_factors_stats_csv_("output_backendFactors.csv"),
      output_backend_timing_csv_("output_backendTiming.csv"){};

void BackendLogger::logBackendOutput(const VioBackEndOutputPayload& output) {
  logBackendResultsCSV(output);
  logBackendFactorsStats(output);
  logSmartFactorsStats(output);
  logBackendTiming(output);
}

void BackendLogger::displayInitialStateVioInfo(
    const gtsam::Vector3& n_gravity_,
    const gtsam::Pose3& W_Pose_B_Lkf,
    const gtNavState& initial_state_gt,
    const ImuAccGyrS& imu_accgyr,
    const Timestamp& timestamp_k) const {
  initial_state_gt.print("initialStateGT\n");
  const gtsam::Vector3& rpy_gt = initial_state_gt.pose_.rotation()
                                     .rpy();  // such that R = Rot3::Ypr(y,p,r)
  LOG(INFO) << "yaw= " << rpy_gt(2) << ' ' << "pitch= " << rpy_gt(1) << ' '
            << "roll= " << rpy_gt(0);
  gtsam::Vector3 localGravity =
      initial_state_gt.pose_.rotation().inverse().matrix() * n_gravity_;
  LOG(INFO) << "gravity in global frame: \n"
            << n_gravity_ << '\n'
            << "gravity in local frame: \n"
            << localGravity << '\n'
            << "expected initial acc measurement (no bias correction): \n"
            << -localGravity << '\n'
            << "expected initial acc measurement: \n"
            << -localGravity + initial_state_gt.imu_bias_.accelerometer()
            << '\n'
            << "actual initial acc measurement: \n"
            << imu_accgyr.block<3, 1>(0, 0) << '\n'
            << "expected initial gyro measurement: \n"
            << initial_state_gt.imu_bias_.gyroscope() << '\n'
            << "actual initial gyro measurement: \n"
            << imu_accgyr.block<3, 1>(3, 0);

  double vioRotError, vioTranError;
  std::tie(vioRotError, vioTranError) =
      UtilsOpenCV::ComputeRotationAndTranslationErrors(initial_state_gt.pose_,
                                                       W_Pose_B_Lkf);
  CHECK_LE(vioRotError, 1e-4);
  CHECK_LE(vioTranError, 1e-4)
      << "stereoVIOExample: wrong initialization (ground truth initialization)";
}

void BackendLogger::logBackendResultsCSV(
    const VioBackEndOutputPayload& vio_output) {
  // We log the poses in csv format for later alignement and analysis.
  std::ofstream& output_stream = output_poses_vio_csv_.ofstream_;

  // First, write header, but only once.
  static bool is_header_written = false;
  if (!is_header_written) {
    output_stream << "timestamp, x, y, z, qx, qy, qz, qw, vx, vy, vz,"
                     " bgx, bgy, bgz, bax, bay, baz\n";
    is_header_written = true;
  }

  const auto& w_pose_blkf_trans =
      vio_output.W_Pose_Blkf_.translation().transpose();
  const auto& w_pose_blkf_rot = vio_output.W_Pose_Blkf_.rotation().quaternion();
  const auto& w_vel_blkf = vio_output.W_Vel_Blkf_.transpose();
  const auto& imu_bias_gyro = vio_output.imu_bias_lkf_.gyroscope().transpose();
  const auto& imu_bias_acc =
      vio_output.imu_bias_lkf_.accelerometer().transpose();
  output_stream << vio_output.timestamp_kf_ << ", "  //
                << w_pose_blkf_trans.x() << ", "     //
                << w_pose_blkf_trans.y() << ", "     //
                << w_pose_blkf_trans.z() << ", "     //
                << w_pose_blkf_rot(1) << ", "        // q_x
                << w_pose_blkf_rot(2) << ", "        // q_y
                << w_pose_blkf_rot(3) << ", "        // q_z
                << w_pose_blkf_rot(0) << ", "        // q_w
                << w_vel_blkf(0) << ", "             //
                << w_vel_blkf(1) << ", "             //
                << w_vel_blkf(2) << ", "             //
                << imu_bias_gyro(0) << ", "          //
                << imu_bias_gyro(1) << ", "          //
                << imu_bias_gyro(2) << ", "          //
                << imu_bias_acc(0) << ", "           //
                << imu_bias_acc(1) << ", "           //
                << imu_bias_acc(2) << std::endl;     //
}

void BackendLogger::logSmartFactorsStats(
    const VioBackEndOutputPayload& output) {
  std::ofstream& output_stream = output_smart_factors_stats_csv_.ofstream_;

  // First, write header, but only once.
  static bool is_header_written = false;
  if (!is_header_written) {
    output_stream
        << "cur_kf_id, timestamp_kf, numSF,"
           "numValid, numDegenerate, numFarPoints, numOutliers, numCheirality,"
           "numNonInitialized, "
           "meanPixelError, maxPixelError, meanTrackLength, maxTrackLength, "
           "nrElementsInMatrix, nrZeroElementsInMatrix\n";
    is_header_written = true;
  }

  output_stream << output.cur_kf_id_ << ", "     // keyframe id
                << output.timestamp_kf_ << ", "  // timestamp
                << output.debug_info_.numSF_ << ", "
                << output.debug_info_.numValid_ << ", "
                << output.debug_info_.numDegenerate_ << ", "
                << output.debug_info_.numFarPoints_ << ", "
                << output.debug_info_.numOutliers_ << ", "
                << output.debug_info_.numCheirality_ << ", "
                << output.debug_info_.numNonInitialized_ << ", "
                << output.debug_info_.meanPixelError_ << ", "
                << output.debug_info_.maxPixelError_ << ", "
                << output.debug_info_.meanTrackLength_ << ", "
                << output.debug_info_.maxTrackLength_ << ", "
                << output.debug_info_.nrElementsInMatrix_ << ", "
                << output.debug_info_.nrZeroElementsInMatrix_ << std::endl;
}

void BackendLogger::logBackendTiming(const VioBackEndOutputPayload& output) {
  std::ofstream& output_stream = output_backend_timing_csv_.ofstream_;

  // First, write header, but only once.
  static bool is_header_written = false;
  if (!is_header_written) {
    output_stream << "cur_kf_id, factorsAndSlotsTime, preUpdateTime, "
                     "updateTime, updateSlotTime,"
                     "extraIterationsTime, linearizeTime, linearSolveTime, "
                     "retractTime, linearizeMarginalizeTime, marginalizeTime\n";
    is_header_written = true;
  }

  // Log timing for benchmarking and performance profiling.
  output_stream << output.cur_kf_id_ << ", "
                << output.debug_info_.factorsAndSlotsTime_ << ", "
                << output.debug_info_.preUpdateTime_ << ", "
                << output.debug_info_.updateTime_ << ", "
                << output.debug_info_.updateSlotTime_ << ", "
                << output.debug_info_.extraIterationsTime_ << ", "
                << output.debug_info_.linearizeTime_ << ", "
                << output.debug_info_.linearSolveTime_ << ", "
                << output.debug_info_.retractTime_ << ", "
                << output.debug_info_.linearizeMarginalizeTime_ << ", "
                << output.debug_info_.marginalizeTime_ << std::endl;
}

void BackendLogger::logBackendFactorsStats(
    const VioBackEndOutputPayload& output) {
  std::ofstream& output_stream = output_backend_factors_stats_csv_.ofstream_;

  // First, write header, but only once.
  static bool is_header_written = false;
  if (!is_header_written) {
    output_stream
        << "cur_kf_id, numAddedSmartF, numAddedImuF, numAddedNoMotionF,"
           "numAddedConstantF, numAddedBetweenStereoF, state_size, "
           "landmark_count\n";
    is_header_written = true;
  }

  // Log timing for benchmarking and performance profiling.
  // Statistics about factors added to the graph.
  output_stream << output.cur_kf_id_ << ", "
                << output.debug_info_.numAddedSmartF_ << ", "
                << output.debug_info_.numAddedImuF_ << ", "
                << output.debug_info_.numAddedNoMotionF_ << ", "
                << output.debug_info_.numAddedConstantVelF_ << ", "
                << output.debug_info_.numAddedBetweenStereoF_ << ", "
                << output.state_.size() << ", " << output.landmark_count_
                << std::endl;
}

/* ++++++++++++++++++++++++++++++++++++++++++++++++++++++++++++++++++++++++++ */
VisualizerLogger::VisualizerLogger()
    : output_mesh_("output_mesh.ply"),
      output_landmarks_("output_landmarks.txt"){};

void VisualizerLogger::logLandmarks(const PointsWithId& lmks) {
  // Absolute vio errors
  std::ofstream& output_landmarks_stream = output_landmarks_.ofstream_;
  output_landmarks_stream << "Id\t"
                          << "x\t"
                          << "y\t"
                          << "z\n";
  for (const PointWithId& point : lmks) {
    output_landmarks_stream << point.first << "\t" << point.second.x() << "\t"
                            << point.second.y() << "\t" << point.second.z()
                            << "\n";
  }
  output_landmarks_stream << std::endl;
}

void VisualizerLogger::logLandmarks(const cv::Mat& lmks) {
  // cv::Mat each row has a lmk with x, y, z.
  // Absolute vio errors
  std::ofstream& output_landmarks_stream = output_landmarks_.ofstream_;
  output_landmarks_stream << "x\t"
                          << "y\t"
                          << "z\n";
  for (int i = 0; i < lmks.rows; i++) {
    output_landmarks_stream << lmks.at<float>(i, 0) << "\t"
                            << lmks.at<float>(i, 1) << "\t"
                            << lmks.at<float>(i, 2) << "\n";
  }
  output_landmarks_stream << std::endl;
}

void VisualizerLogger::logMesh(const cv::Mat& lmks,
                               const cv::Mat& colors,
                               const cv::Mat& mesh,
                               const double& timestamp,
                               bool log_accumulated_mesh) {
  std::ofstream& output_mesh_stream = output_mesh_.ofstream_;
  CHECK(output_mesh_stream) << "Output File Mesh: error writing.";
  // Number of vertices in the mesh.
  int vertex_count = lmks.rows;
  // Number of faces in the mesh.
  int faces_count = std::round(mesh.rows / 4);
  // First, write header, but only once.
  static bool is_header_written = false;
  if (!is_header_written || !log_accumulated_mesh) {
    output_mesh_stream << "ply\n"
                       << "format ascii 1.0\n"
                       << "comment Mesh for SPARK VIO at timestamp "
                       << timestamp << "\n"
                       << "element vertex " << vertex_count << "\n"
                       << "property float x\n"
                       << "property float y\n"
                       << "property float z\n"
                       << "property uchar red\n"  // Start of vertex color.
                       << "property uchar green\n"
                       << "property uchar blue\n"
                       << "element face " << faces_count << "\n"
                       << "property list uchar int vertex_indices\n"
                       << "end_header\n";
    is_header_written = true;
  }

  // Second, log vertices.
  for (int i = 0; i < lmks.rows; i++) {
    output_mesh_stream << lmks.at<float>(i, 0) << " "  // Log vertices x y z.
                       << lmks.at<float>(i, 1) << " " << lmks.at<float>(i, 2)
                       << " " << int(colors.at<uint8_t>(i, 0))
                       << " "  // Log vertices colors.
                       << int(colors.at<uint8_t>(i, 1)) << " "
                       << int(colors.at<uint8_t>(i, 2)) << " \n";
  }
  // Finally, log faces.
  for (int i = 0; i < faces_count; i++) {
    // Assumes the mesh is made of triangles
    int index = i * 4;
    output_mesh_stream << mesh.at<int32_t>(index) << " "
                       << mesh.at<int32_t>(index + 1) << " "
                       << mesh.at<int32_t>(index + 2) << " "
                       << mesh.at<int32_t>(index + 3) << " \n";
  }
  output_mesh_stream << std::endl;
}

/* ++++++++++++++++++++++++++++++++++++++++++++++++++++++++++++++++++++++++++ */
<<<<<<< HEAD
FrontendLogger::FrontendLogger() : Logger() {
  openLogFile(output_frontend_results_filename_, true);
  openLogFile(output_frontend_statistics_filename_, true);
  openLogFile(output_frontend_ransac_mono_, true);
  openLogFile(output_frontend_ransac_stereo_, true);
}

=======
FrontendLogger::FrontendLogger() : output_frontend_("output_frontend.csv"){};
>>>>>>> 2e25e354
void FrontendLogger::logFrontendResults(
    const TrackerStatusSummary& tracker_summary,
    const size_t& nrKeypoints) {
  // We log frontend results in csv format.
  static bool is_header_written = false;

<<<<<<< HEAD
  std::ofstream& output_frontend_stream =
      filename_to_outstream_.at(output_frontend_results_filename_);
=======
  std::ofstream& output_frontend_stream = output_frontend_.ofstream_;
>>>>>>> 2e25e354
  if (!is_header_written) {
    output_frontend_stream << "mono_status, stereo_status, nr_keypoints\n";
    is_header_written = true;
  }

  // Mono status.
  output_frontend_stream << TrackerStatusSummary::asString(
                                tracker_summary.kfTrackingStatus_mono_)
                         << ", ";
  // Stereo status.
  output_frontend_stream << TrackerStatusSummary::asString(
                                tracker_summary.kfTrackingStatus_stereo_)
                         << ", ";
<<<<<<< HEAD
  // Nr of keypoints.
  output_frontend_stream << nrKeypoints << std::endl;;
}

void FrontendLogger::logTrackerStatistics(
    const DebugTrackerInfo& tracker_info) {
  // We log frontend tracker statistics in csv format.
  static bool is_header_written = false;

  std::ofstream& output_frontend_stream =
      filename_to_outstream_.at(output_frontend_statistics_filename_);
  if (!is_header_written) {
    output_frontend_stream << "nrDetFeat, nrTrackFeat, nrMoIn, nrMoPu, nrStIn, "
                           << "nrStPu, moRaIt, stRaIt, nrVaRKP, nrNoLRKP, "
                           << "nrNoRRKP, nrNoDRKP, nrFaARKP, featDetTime, "
                           << "featTrackTime, moRanTime, stRanTime, "
                           << "featSelTime, extCorn, needNCorn"
                           << std::endl;
    is_header_written = true;
  }

  // Feature detection, tracking and ransac.
  output_frontend_stream << tracker_info.nrDetectedFeatures_ << ", "
                         << tracker_info.nrTrackerFeatures_ << ", "
                         << tracker_info.nrMonoInliers_ << ", "
                         << tracker_info.nrMonoPutatives_ << ", "
                         << tracker_info.nrStereoInliers_ << ", "
                         << tracker_info.nrStereoPutatives_ << ", "
                         << tracker_info.monoRansacIters_ << ", "
                         << tracker_info.stereoRansacIters_ << ", "

  // Performance of sparse-stereo-matching and ransac.
                         << tracker_info.nrValidRKP_ << ", "
                         << tracker_info.nrNoLeftRectRKP_ << ", "
                         << tracker_info.nrNoRightRectRKP_ << ", "
                         << tracker_info.nrNoDepthRKP_ << ", "
                         << tracker_info.nrFailedArunRKP_ << ", "

  // Info about timing.
                         << tracker_info.featureDetectionTime_ << ", "
                         << tracker_info.featureTrackingTime_ << ", "
                         << tracker_info.monoRansacTime_ << ", "
                         << tracker_info.stereoRansacTime_ << ", "

  // Info about feature selector.
                         << tracker_info.featureSelectionTime_ << ", "
                         << tracker_info.extracted_corners_ << ", "
                         << tracker_info.need_n_corners_ << ", "
                         << std::endl;
}

void FrontendLogger::logFrontendRansac(
    const gtsam::Pose3& relative_pose_body_mono,
    const gtsam::Pose3& relative_pose_body_stereo,
    const Timestamp& timestamp_lkf) {
  // We log the poses in csv format for later alignement and analysis.
  static bool is_header_written = false;
  std::ofstream& output_stream_mono =
      filename_to_outstream_.at(output_frontend_ransac_mono_);
  std::ofstream& output_stream_stereo =
     filename_to_outstream_.at(output_frontend_ransac_stereo_);

  if (!is_header_written) {
    output_stream_mono << "timestamp_lkf, x, y, z, qx, qy, qz, qw, vx, vy, vz, "
                       << "bgx, bgy, bgz, bax, bay, baz" << std::endl;

    output_stream_stereo << "timestamp_lkf, x, y, z, qx, qy, qz, qw, vx, vy, "
                         << "vz, bgx, bgy, bgz, bax, bay, baz" << std::endl;
    is_header_written = true;
  }

  // Log relative mono poses; pose from previous keyframe to current keyframe,
  // in previous-keyframe coordinates. These are not cumulative trajectories.
  const auto& mono_tran = relative_pose_body_mono.translation();
  const auto& mono_quat = relative_pose_body_mono.rotation().toQuaternion();

  output_stream_mono << timestamp_lkf << ", " << mono_tran.x() << ", "
                     << mono_tran.y() << ", " << mono_tran.z() << ", "
                     << mono_quat.x() << ", " << mono_quat.y() << ", "
                     << mono_quat.z() << ", " << mono_quat.w() << ", "
                     << 0 << ", " << 0 << ", " << 0 << ", " << 0 << ", "
                     << 0 << ", " << 0 << ", " << 0 << ", " << 0 << ", " << 0
                     << std::endl;

  // Log relative stereo poses; pose from previous keyframe to current keyframe,
  // in previous-keyframe coordinates. These are not cumulative trajectories.
  const auto& stereo_tran = relative_pose_body_stereo.translation();
  const auto& stereo_quat = relative_pose_body_stereo.rotation().toQuaternion();

  output_stream_stereo << timestamp_lkf   << ", " << stereo_tran.x() << ", "
                       << stereo_tran.y() << ", " << stereo_tran.z() << ", "
                       << stereo_quat.x() << ", " << stereo_quat.y() << ", "
                       << stereo_quat.z() << ", " << stereo_quat.w() << ", "
                       << 0 << ", " << 0 << ", " << 0 << ", " << 0 << ", "
                       << 0 << ", " << 0 << ", " << 0 << ", " << 0 << ", " << 0
                       << std::endl;
}
=======
  // Nr of keypoints
  output_frontend_stream << nrKeypoints << ", ";
>>>>>>> 2e25e354

  // End of line
  output_frontend_stream << std::endl;
}

/* ++++++++++++++++++++++++++++++++++++++++++++++++++++++++++++++++++++++++++ */
PipelineLogger::PipelineLogger()
    : output_pipeline_timing_("output_timingOverall.csv"){};
void PipelineLogger::logPipelineOverallTiming(
    const std::chrono::milliseconds& duration) {
  // Add header.
  std::ofstream& outputFile_timingOverall_ = output_pipeline_timing_.ofstream_;
  outputFile_timingOverall_ << "vio_overall_time [ms]" << std::endl;
  outputFile_timingOverall_ << duration.count();
}

}  // namespace VIO<|MERGE_RESOLUTION|>--- conflicted
+++ resolved
@@ -315,56 +315,21 @@
 }
 
 /* ++++++++++++++++++++++++++++++++++++++++++++++++++++++++++++++++++++++++++ */
-<<<<<<< HEAD
-FrontendLogger::FrontendLogger() : Logger() {
-  openLogFile(output_frontend_results_filename_, true);
-  openLogFile(output_frontend_statistics_filename_, true);
-  openLogFile(output_frontend_ransac_mono_, true);
-  openLogFile(output_frontend_ransac_stereo_, true);
-}
-
-=======
-FrontendLogger::FrontendLogger() : output_frontend_("output_frontend.csv"){};
->>>>>>> 2e25e354
-void FrontendLogger::logFrontendResults(
+FrontendLogger::FrontendLogger()
+    : output_frontend_stats_("output_frontend_stats.csv"),
+      output_frontend_ransac_mono_("output_frontend_ransac_mono.csv"),
+      output_frontend_ransac_stereo_("output_frontend_ransac_stereo.csv") {};
+
+void FrontendLogger::logFrontendStats(const DebugTrackerInfo& tracker_info,
     const TrackerStatusSummary& tracker_summary,
     const size_t& nrKeypoints) {
   // We log frontend results in csv format.
   static bool is_header_written = false;
 
-<<<<<<< HEAD
-  std::ofstream& output_frontend_stream =
-      filename_to_outstream_.at(output_frontend_results_filename_);
-=======
-  std::ofstream& output_frontend_stream = output_frontend_.ofstream_;
->>>>>>> 2e25e354
-  if (!is_header_written) {
-    output_frontend_stream << "mono_status, stereo_status, nr_keypoints\n";
-    is_header_written = true;
-  }
-
-  // Mono status.
-  output_frontend_stream << TrackerStatusSummary::asString(
-                                tracker_summary.kfTrackingStatus_mono_)
-                         << ", ";
-  // Stereo status.
-  output_frontend_stream << TrackerStatusSummary::asString(
-                                tracker_summary.kfTrackingStatus_stereo_)
-                         << ", ";
-<<<<<<< HEAD
-  // Nr of keypoints.
-  output_frontend_stream << nrKeypoints << std::endl;;
-}
-
-void FrontendLogger::logTrackerStatistics(
-    const DebugTrackerInfo& tracker_info) {
-  // We log frontend tracker statistics in csv format.
-  static bool is_header_written = false;
-
-  std::ofstream& output_frontend_stream =
-      filename_to_outstream_.at(output_frontend_statistics_filename_);
-  if (!is_header_written) {
-    output_frontend_stream << "nrDetFeat, nrTrackFeat, nrMoIn, nrMoPu, nrStIn, "
+  std::ofstream& output_frontend_stream = output_frontend_stats_.ofstream_;
+  if (!is_header_written) {
+    output_frontend_stream << "mono_status, stereo_status, nr_keypoints, "
+                           << "nrDetFeat, nrTrackFeat, nrMoIn, nrMoPu, nrStIn, "
                            << "nrStPu, moRaIt, stRaIt, nrVaRKP, nrNoLRKP, "
                            << "nrNoRRKP, nrNoDRKP, nrFaARKP, featDetTime, "
                            << "featTrackTime, moRanTime, stRanTime, "
@@ -373,8 +338,19 @@
     is_header_written = true;
   }
 
+  // Mono status.
+  output_frontend_stream << TrackerStatusSummary::asString(
+                                tracker_summary.kfTrackingStatus_mono_)
+                         << ", "
+  // Stereo status.
+                         << TrackerStatusSummary::asString(
+                                tracker_summary.kfTrackingStatus_stereo_)
+                         << ", "
+  // Nr of keypoints.
+                         << nrKeypoints << ", "
+
   // Feature detection, tracking and ransac.
-  output_frontend_stream << tracker_info.nrDetectedFeatures_ << ", "
+                         << tracker_info.nrDetectedFeatures_ << ", "
                          << tracker_info.nrTrackerFeatures_ << ", "
                          << tracker_info.nrMonoInliers_ << ", "
                          << tracker_info.nrMonoPutatives_ << ", "
@@ -449,10 +425,6 @@
                        << 0 << ", " << 0 << ", " << 0 << ", " << 0 << ", " << 0
                        << std::endl;
 }
-=======
-  // Nr of keypoints
-  output_frontend_stream << nrKeypoints << ", ";
->>>>>>> 2e25e354
 
   // End of line
   output_frontend_stream << std::endl;
