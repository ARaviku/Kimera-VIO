/* ----------------------------------------------------------------------------
 * Copyright 2017, Massachusetts Institute of Technology,
 * Cambridge, MA 02139
 * All Rights Reserved
 * Authors: Luca Carlone, et al. (see THANKS for the full author list)
 * See LICENSE for the license information
 * -------------------------------------------------------------------------- */

/**
 * @file   StereoImuSyncPacket.h
 * @brief  Class describing the minimum input for VIO to run
 * Contains a Stereo Frame with Imu data synchronized from last
 * Keyframe timestamp to the current stereo frame timestamp.
 * @author Antoni Rosinol
 */

#pragma once

#include "ImuFrontEnd.h"
#include "StereoFrame.h"
#include "Tracker-definitions.h"
#include "VioBackEnd-definitions.h"
#include "mesh/Mesh.h"

namespace VIO {

struct ReinitPacket {
  ReinitPacket(const bool& reinit_flag_ext = false,
<<<<<<< HEAD
               const Timestamp& timestamp_ext = 0,
               const gtsam::Pose3& W_Pose_Bext = gtsam::Pose3(),
               const Vector3& W_Vel_Bext = gtsam::zero(3),
               const ImuBias& imu_bias_ext = gtsam::imuBias::ConstantBias())
      : reinit_flag_ext_(reinit_flag_ext),
        timestamp_ext_(timestamp_ext),
        W_Pose_Bext_(W_Pose_Bext),
        W_Vel_Bext_(W_Vel_Bext),
        imu_bias_ext_(imu_bias_ext) {}

 private:
  // Member variables of reinitialization packet
  bool reinit_flag_ext_;
  Timestamp timestamp_ext_;
  gtsam::Pose3 W_Pose_Bext_;
  Vector3 W_Vel_Bext_;
  ImuBias imu_bias_ext_;

 public:
  // Careful, returning references to members can lead to dangling refs.
  inline const bool& getReinitFlag() const { return reinit_flag_ext_; }
  inline const Timestamp& getReinitTime() const { return timestamp_ext_; }
  inline const gtsam::Pose3& getReinitPose() const { return W_Pose_Bext_; }
  inline const gtsam::Vector3& getReinitVel() const { return W_Vel_Bext_; }
  inline const ImuBias& getReinitBias() const { return imu_bias_ext_; }

  // Setting pose
  inline void setReinitFlag(bool& reinit_flag) {
    reinit_flag_ext_ = reinit_flag;
  }
  inline void resetReinitFlag() { reinit_flag_ext_ = false; }
  inline void setReinitPose(gtsam::Pose3& external_pose) {
    W_Pose_Bext_ = external_pose;
  }

  void print() const {
    if (getReinitFlag()) {
      LOG(INFO) << "VIO to be reinitialised with:\n"
                << "TIMESTAMP : \n"
                << getReinitTime() << '\n'
                << "POSE : \n"
                << getReinitPose() << '\n'
                << "VELOCITY : \n"
                << getReinitVel() << '\n'
                << "BIAS : \n"
                << getReinitBias();
=======
                         const Timestamp& timestamp_ext = 0,
                         const gtsam::Pose3& W_Pose_Bext = gtsam::Pose3(),
                         const Vector3& W_Vel_Bext = gtsam::zero(3),
                         const ImuBias& imu_bias_ext = gtsam::imuBias::ConstantBias())
    : reinit_flag_ext_(reinit_flag_ext),
      timestamp_ext_(timestamp_ext),
      W_Pose_Bext_(W_Pose_Bext),
      W_Vel_Bext_(W_Vel_Bext),
      imu_bias_ext_(imu_bias_ext) {}

  private:
    // Member variables of reinitialization packet
    bool reinit_flag_ext_;
    Timestamp timestamp_ext_;
    gtsam::Pose3 W_Pose_Bext_;
    Vector3 W_Vel_Bext_;
    ImuBias imu_bias_ext_;

  public:

    // Careful, returning references to members can lead to dangling refs.
    inline const bool& getReinitFlag() const {return reinit_flag_ext_;}
    inline const Timestamp& getReinitTime() const {return timestamp_ext_;}
    inline const gtsam::Pose3& getReinitPose() const {return W_Pose_Bext_;}
    inline const gtsam::Vector3& getReinitVel() const {return W_Vel_Bext_;}
    inline const ImuBias& getReinitBias() const {return imu_bias_ext_;}

    // Setting pose
    inline void setReinitFlag(bool reinit_flag) { reinit_flag_ext_ = reinit_flag;}
    inline void resetReinitFlag() { reinit_flag_ext_ = false;}
    inline void setReinitPose(gtsam::Pose3& external_pose) { W_Pose_Bext_ = external_pose;}

    void print() const {
      if (reinit_flag_ext_) {
        LOG(INFO) 
          << "VIO to be reinitialised with:\n"
          << "TIMESTAMP : \n"<< getReinitTime() << '\n'
          << "POSE : \n" << getReinitPose() << '\n'
          << "VELOCITY : \n" << getReinitVel() << '\n'
          << "BIAS : \n" << getReinitBias();
      }
>>>>>>> 93b765c3
    }
  }
};

class StereoImuSyncPacket {
<<<<<<< HEAD
 public:
=======
public:
  // WARNING do not use constructor params after being moved with 
  // std::move as they are left in an invalid state!!
>>>>>>> 93b765c3
  StereoImuSyncPacket() = delete;
  StereoImuSyncPacket(StereoFrame stereo_frame, ImuStampS imu_stamps,
                      ImuAccGyrS imu_accgyr,
                      ReinitPacket reinit_packet = ReinitPacket());
  ~StereoImuSyncPacket() = default;

  // TODO delete copy-constructor because it is used in some places!

  // Careful, returning references to members can lead to dangling refs.
<<<<<<< HEAD
  inline const StereoFrame& getStereoFrame() const { return stereo_frame_; }
  inline const ImuStampS& getImuStamps() const { return imu_stamps_; }
  inline const ImuAccGyrS& getImuAccGyr() const { return imu_accgyr_; }
  inline const ReinitPacket& getReinitPacket() const { return reinit_packet_; }
=======
  inline const StereoFrame& getStereoFrame() const {return stereo_frame_;}
  inline const ImuStampS& getImuStamps() const {return imu_stamps_;}
  inline const ImuAccGyrS& getImuAccGyr() const {return imu_accgyr_;}
  inline const ReinitPacket& getReinitPacket() const {return reinit_packet_;}
  inline const bool getReinitFlag() const {return reinit_packet_.getReinitFlag();}
>>>>>>> 93b765c3

  // This enforces the frame to be a keyframe
  void setAsKeyframe() { stereo_frame_.setIsKeyframe(true); }

  void print() const {
    LOG(INFO) << "Stereo Frame timestamp: " << stereo_frame_.getTimestamp()
              << '\n'
              << "STAMPS IMU rows : \n"
              << imu_stamps_.rows() << '\n'
              << "STAMPS IMU cols : \n"
              << imu_stamps_.cols() << '\n'
              << "STAMPS IMU: \n"
              << imu_stamps_ << '\n'
              << "ACCGYR IMU rows : \n"
              << imu_accgyr_.rows() << '\n'
              << "ACCGYR IMU cols : \n"
              << imu_accgyr_.cols() << '\n'
              << "ACCGYR IMU: \n"
              << imu_accgyr_;
    if (reinit_packet_.getReinitFlag() == true) {
      LOG(INFO) << "\nVIO Re-Initialized at: " << reinit_packet_.getReinitTime()
                << '\n'
                << "POSE : \n"
                << reinit_packet_.getReinitPose() << '\n'
                << "VELOCITY : \n"
                << reinit_packet_.getReinitVel() << '\n'
                << "BIAS : \n"
                << reinit_packet_.getReinitBias();
    }
  }

  // Use only unique ptr since this class should be moved around,
  // not copied!
  typedef std::unique_ptr<StereoImuSyncPacket> UniquePtr;
  typedef std::unique_ptr<const StereoImuSyncPacket> ConstUniquePtr;

 private:
  // TODO(Toni): this should be const as well, but the initialization is
  // modifying it and setting as keyframe....
  StereoFrame stereo_frame_;
  const ImuStampS imu_stamps_;
  const ImuAccGyrS imu_accgyr_;
  const ReinitPacket reinit_packet_;
};

// Struct to deal with getting values out of the spin
struct SpinOutputPacket {
  EIGEN_MAKE_ALIGNED_OPERATOR_NEW
  // Default constructor
  SpinOutputPacket(
      const Timestamp& timestamp_kf, const gtsam::Pose3& W_Pose_Blkf,
      const Vector3& W_Vel_Blkf, const ImuBias& imu_bias_lkf,
      const Mesh2D& mesh_2d, const Mesh3D& mesh_3d, const cv::Mat& mesh_2d_img,
      const PointsWithIdMap& points_with_id_VIO,
      const LmkIdToLmkTypeMap& lmk_id_to_lmk_type_map,
      const gtsam::Matrix state_covariance_lkf = gtsam::zeros(15, 15),
      const DebugTrackerInfo debug_tracker_info = DebugTrackerInfo())
      : timestamp_kf_(timestamp_kf),
        W_Pose_Blkf_(W_Pose_Blkf),
        W_Vel_Blkf_(W_Vel_Blkf),
        imu_bias_lkf_(imu_bias_lkf),
        mesh_2d_(mesh_2d),
        mesh_3d_(mesh_3d),
        mesh_2d_img_(mesh_2d_img),
        points_with_id_VIO_(points_with_id_VIO),
        lmk_id_to_lmk_type_map_(lmk_id_to_lmk_type_map),
        debug_tracker_info_(debug_tracker_info) {
    // TODO: Create a better assert for this covariance matrix
    CHECK_EQ(state_covariance_lkf.rows(), 15);
    CHECK_EQ(state_covariance_lkf.cols(), 15);
    state_covariance_lkf_ = state_covariance_lkf;
  }

  // Trivial constructor
  SpinOutputPacket()
      : timestamp_kf_(0),
        W_Pose_Blkf_(gtsam::Pose3()),
        W_Vel_Blkf_(gtsam::Vector3()),
        imu_bias_lkf_(gtsam::imuBias::ConstantBias()),
        mesh_2d_(),
        mesh_3d_(),
        mesh_2d_img_(),
        points_with_id_VIO_(),
        lmk_id_to_lmk_type_map_(),
        state_covariance_lkf_(gtsam::zeros(15, 15)),
        debug_tracker_info_(DebugTrackerInfo()) {}

  // Define getters for output values
  // TODO(Toni, Sandro): I don't think we need getters for these guys, they
  // should be public members instead and just follow the philosophy of a
  // struct.
  inline Timestamp getTimestamp() const { return timestamp_kf_; }
  inline gtsam::Pose3 getEstimatedPose() const { return W_Pose_Blkf_; }
  inline Vector3 getEstimatedVelocity() const { return W_Vel_Blkf_; }
  inline gtsam::Matrix6 getEstimatedPoseCov() const {
    return gtsam::sub(state_covariance_lkf_, 0, 6, 0, 6);
  }
  inline gtsam::Matrix3 getEstimatedVelCov() const {
    return gtsam::sub(state_covariance_lkf_, 6, 9, 6, 9);
  }
  inline ImuBias getEstimatedBias() const { return imu_bias_lkf_; }
  inline gtsam::Matrix6 getEstimatedBiasCov() const {
    return gtsam::sub(state_covariance_lkf_, 9, 15, 9, 15);
  }
  inline DebugTrackerInfo getTrackerInfo() const { return debug_tracker_info_; }

 public:
  Mesh2D mesh_2d_;
  Mesh3D mesh_3d_;
  cv::Mat mesh_2d_img_;
  PointsWithIdMap points_with_id_VIO_;
  LmkIdToLmkTypeMap lmk_id_to_lmk_type_map_;

 private:
  Timestamp timestamp_kf_;
  gtsam::Pose3 W_Pose_Blkf_;
  Vector3 W_Vel_Blkf_;
  ImuBias imu_bias_lkf_;
  gtsam::Matrix state_covariance_lkf_;
  DebugTrackerInfo debug_tracker_info_;
};

}  // namespace VIO<|MERGE_RESOLUTION|>--- conflicted
+++ resolved
@@ -26,7 +26,6 @@
 
 struct ReinitPacket {
   ReinitPacket(const bool& reinit_flag_ext = false,
-<<<<<<< HEAD
                const Timestamp& timestamp_ext = 0,
                const gtsam::Pose3& W_Pose_Bext = gtsam::Pose3(),
                const Vector3& W_Vel_Bext = gtsam::zero(3),
@@ -73,61 +72,14 @@
                 << getReinitVel() << '\n'
                 << "BIAS : \n"
                 << getReinitBias();
-=======
-                         const Timestamp& timestamp_ext = 0,
-                         const gtsam::Pose3& W_Pose_Bext = gtsam::Pose3(),
-                         const Vector3& W_Vel_Bext = gtsam::zero(3),
-                         const ImuBias& imu_bias_ext = gtsam::imuBias::ConstantBias())
-    : reinit_flag_ext_(reinit_flag_ext),
-      timestamp_ext_(timestamp_ext),
-      W_Pose_Bext_(W_Pose_Bext),
-      W_Vel_Bext_(W_Vel_Bext),
-      imu_bias_ext_(imu_bias_ext) {}
-
-  private:
-    // Member variables of reinitialization packet
-    bool reinit_flag_ext_;
-    Timestamp timestamp_ext_;
-    gtsam::Pose3 W_Pose_Bext_;
-    Vector3 W_Vel_Bext_;
-    ImuBias imu_bias_ext_;
-
-  public:
-
-    // Careful, returning references to members can lead to dangling refs.
-    inline const bool& getReinitFlag() const {return reinit_flag_ext_;}
-    inline const Timestamp& getReinitTime() const {return timestamp_ext_;}
-    inline const gtsam::Pose3& getReinitPose() const {return W_Pose_Bext_;}
-    inline const gtsam::Vector3& getReinitVel() const {return W_Vel_Bext_;}
-    inline const ImuBias& getReinitBias() const {return imu_bias_ext_;}
-
-    // Setting pose
-    inline void setReinitFlag(bool reinit_flag) { reinit_flag_ext_ = reinit_flag;}
-    inline void resetReinitFlag() { reinit_flag_ext_ = false;}
-    inline void setReinitPose(gtsam::Pose3& external_pose) { W_Pose_Bext_ = external_pose;}
-
-    void print() const {
-      if (reinit_flag_ext_) {
-        LOG(INFO) 
-          << "VIO to be reinitialised with:\n"
-          << "TIMESTAMP : \n"<< getReinitTime() << '\n'
-          << "POSE : \n" << getReinitPose() << '\n'
-          << "VELOCITY : \n" << getReinitVel() << '\n'
-          << "BIAS : \n" << getReinitBias();
-      }
->>>>>>> 93b765c3
     }
   }
 };
 
 class StereoImuSyncPacket {
-<<<<<<< HEAD
  public:
-=======
-public:
-  // WARNING do not use constructor params after being moved with 
+  // WARNING do not use constructor params after being moved with
   // std::move as they are left in an invalid state!!
->>>>>>> 93b765c3
   StereoImuSyncPacket() = delete;
   StereoImuSyncPacket(StereoFrame stereo_frame, ImuStampS imu_stamps,
                       ImuAccGyrS imu_accgyr,
@@ -137,18 +89,11 @@
   // TODO delete copy-constructor because it is used in some places!
 
   // Careful, returning references to members can lead to dangling refs.
-<<<<<<< HEAD
   inline const StereoFrame& getStereoFrame() const { return stereo_frame_; }
   inline const ImuStampS& getImuStamps() const { return imu_stamps_; }
   inline const ImuAccGyrS& getImuAccGyr() const { return imu_accgyr_; }
   inline const ReinitPacket& getReinitPacket() const { return reinit_packet_; }
-=======
-  inline const StereoFrame& getStereoFrame() const {return stereo_frame_;}
-  inline const ImuStampS& getImuStamps() const {return imu_stamps_;}
-  inline const ImuAccGyrS& getImuAccGyr() const {return imu_accgyr_;}
-  inline const ReinitPacket& getReinitPacket() const {return reinit_packet_;}
-  inline const bool getReinitFlag() const {return reinit_packet_.getReinitFlag();}
->>>>>>> 93b765c3
+  inline const bool getReinitFlag() const { return reinit_packet_.getReinitFlag(); }
 
   // This enforces the frame to be a keyframe
   void setAsKeyframe() { stereo_frame_.setIsKeyframe(true); }
