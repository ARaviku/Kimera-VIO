--- conflicted
+++ resolved
@@ -1,495 +1,491 @@
-/* ----------------------------------------------------------------------------
- * Copyright 2017, Massachusetts Institute of Technology,
- * Cambridge, MA 02139
- * All Rights Reserved
- * Authors: Luca Carlone, et al. (see THANKS for the full author list)
- * See LICENSE for the license information
- * -------------------------------------------------------------------------- */
-
-/**
- * @file   UtilsOpenC.h
- * @brief  Utilities to interface GTSAM with OpenCV
- * @author Luca Carlone
- */
-
-#ifndef UtilsOpenCV_H_
-#define UtilsOpenCV_H_
-
-#include <iostream>
-
-#include <glog/logging.h>
-
-#include <Eigen/Core>
-
-#include <opencv2/core/core.hpp>
-
-#include <gtsam/inference/Symbol.h>
-#include <gtsam/geometry/Unit3.h>
-
-// This is only added so that everybody that adds
-// this file to have Timestamp for example does
-// not complain for now.
-#include "common/vio_types.h"
-
-// Forward declare classes.
-namespace gtsam {
-class Point2;
-class Point3;
-class Pose3;
-class Symbol;
-typedef Eigen::MatrixXd Matrix;
-typedef Eigen::Vector3d Vector3;
-typedef Eigen::Matrix<double, 6, 1> Vector6; \
-typedef Eigen::Matrix<double, 3, 3> Matrix33; \
-typedef Eigen::Matrix<double, 3, 3> Matrix3; \
-typedef Eigen::Matrix<double, 6, 6> Matrix66; \
-class Rot3;
-class Cal3_S2;
-}
-
-namespace Eigen {
-class Dynamic;
-}
-
-namespace cv {
-template<typename T>
-class Affine3;
-typedef Affine3<float> Affine3f;
-}
-
-namespace opengv {
-typedef Eigen::Matrix<double,3,4> transformation_t;
-}
-
-// TODO remove most of these definitions...
-namespace VIO {
-
-// Holds the ids of the mesh triangles that should be clustered together.
-struct TriangleCluster {
-  // Ids of the triangles in the cluster.
-  // Increasing id assigned to each triangle.
-  // Maybe ask for Lmk ids of vertices in triangle? Later needed to know
-  // which lmks have regularity constraints and which do not.
-  std::vector<int> triangle_ids_; // TODO refactor
-
-  // Id of the cluster, determines the color of the cluster when plotting.
-  int cluster_id_;
-
-  // Direction of the normal defining the cluster.
-  cv::Point3f cluster_direction_;
-};
-
-// TODO this should not be a class, should a bunch of functions
-// under the appropriate namespace
-class UtilsOpenCV {
-
-public:
-  /* ------------------------------------------------------------------------ */
-  // Returns the type of an OpenCV matrix in string format.
-  static std::string typeToString(int type);
-
-  /* ------------------------------------------------------------------------ */
-  // Open files with name output_filename, and checks that it is valid
-  static void OpenFile(const std::string& output_filename,
-                       std::ofstream& outputFile, bool append_mode = false);
-
-  /* ------------------------------------------------------------------------ */
-  // compares 2 cv::Mat
-  static bool CvMatCmp(const cv::Mat mat1, const cv::Mat mat2,
-                       const double tol = 1e-7);
-
-  /* ------------------------------------------------------------------------ */
-  // comparse 2 cvPoints
-  static bool CvPointCmp(const cv::Point2f &p1, const cv::Point2f &p2,
-                         const double tol = 1e-7);
-
-  /* ------------------------------------------------------------------------ */
-  // Converts a gtsam::Unit3 to a cv::Point3d.
-  static inline cv::Point3d unit3ToPoint3d(const gtsam::Unit3& unit3) {
-    return cv::Point3d(unit3.point3().x(),
-                       unit3.point3().y(),
-                       unit3.point3().z());
-  }
-
-  /* ------------------------------------------------------------------------ */
-  // Converts a cv::Point3d to a gtsam::Unit3.
-  static inline gtsam::Unit3 point3dToUnit3(const cv::Point3d& point_3d) {
-    CHECK_NEAR(cv::norm(point_3d), 1.0, 1e-5); // Expect unit norm.
-    return gtsam::Unit3(point_3d.x, point_3d.y, point_3d.z);
-  }
-
-  /* ------------------------------------------------------------------------ */
-  // converts a vector of 16 elements listing the elements of a 4x4 3D pose matrix by rows
-  // into a pose3 in gtsam
-  static gtsam::Pose3 Vec2pose(const std::vector<double>& vecRows,
-                               const int n_rows, const int n_cols);
-
-  /* ------------------------------------------------------------------------ */
-  // Converts a gtsam pose3 to a 3x3 rotation matrix and translation vector
-  // in opencv format (note: the function only extracts R and t, without changing them)
-  static std::pair<cv::Mat,cv::Mat> Pose2cvmats(const gtsam::Pose3& pose);
-
-  /* ------------------------------------------------------------------------ */
-  // Converts a gtsam pose3 to a opencv Affine3d
-  static cv::Affine3f Pose2Affine3f(const gtsam::Pose3& pose);
-
-  /* ------------------------------------------------------------------------ */
-  // Converts a rotation matrix and translation vector from opencv to gtsam pose3
-  static gtsam::Pose3 Cvmats2pose(const cv::Mat& R, const cv::Mat& T);
-
-  /* ------------------------------------------------------------------------ */
-  // Converts a 3x3 rotation matrix from opencv to gtsam Rot3
-  static gtsam::Rot3 Cvmat2rot(const cv::Mat& R);
-
-  /* ------------------------------------------------------------------------ */
-  // Converts a camera matrix from opencv to gtsam::Cal3_S2
-  static gtsam::Cal3_S2 Cvmat2Cal3_S2(const cv::Mat& M);
-
-  /* ------------------------------------------------------------------------ */
-  // Converts a camera matrix from opencv to gtsam::Cal3_S2
-  static cv::Mat Cal3_S2ToCvmat (const gtsam::Cal3_S2& M);
-
-  /* ------------------------------------------------------------------------ */
-  // converts an opengv transformation (3x4 [R t] matrix) to a gtsam::Pose3
-  static gtsam::Pose3 Gvtrans2pose(const opengv::transformation_t& RT);
-
-  /* ------------------------------------------------------------------------ */
-  // Crops pixel coordinates avoiding that it falls outside image
-  static cv::Point2f CropToSize(cv::Point2f px, cv::Size size);
-
-  /* ------------------------------------------------------------------------ */
-  // crop to size and round pixel coordinates to integers
-  static cv::Point2f RoundAndCropToSize(cv::Point2f px, cv::Size size);
-
-  /* ------------------------------------------------------------------------ */
-  // Get good features to track from image (wrapper for opencv
-  // goodFeaturesToTrack)
-  static void ExtractCorners(
-      const cv::Mat& img,
-      std::vector<cv::Point2f>* corners,
-      const double& qualityLevel = 0.01,
-      const double& minDistance = 10,
-      const int blockSize = 3,
-      const double& k = 0.04,
-      const bool useHarrisDetector = false);
-
-  /* -------------------------------------------------------------------------- */
-  template<typename T> struct myGreaterThanPtr {
-    bool operator() (const std::pair<const T*, T> a,
-                     const std::pair<const T*, T> b) const;
-  };
-
-  /* ------------------------------------------------------------------------ */
-  // Get good features to track from image
-  // (wrapper for opencv goodFeaturesToTrack)
-  static void MyGoodFeaturesToTrackSubPix(
-      const cv::Mat& image,
-      const int& maxCorners,
-      const double& qualityLevel,
-      double minDistance,
-      const cv::Mat& mask,
-      const int& blockSize,
-      const bool& useHarrisDetector,
-      const double& harrisK,
-      std::pair<std::vector<cv::Point2f>, std::vector<double>>*
-        corners_with_scores);
-
-  /* -------------------------------------------------------------------------- */
-  // creates pose by aligning initial gravity vector estimates
-  static gtsam::Pose3
-<<<<<<< HEAD
-  AlignGravityVectors(gtsam::Vector3 &local_gravity_dir,
-=======
-  AlignGravityVectors(const gtsam::Vector3 &local_gravity_dir,
->>>>>>> c6249bcc
-                      const gtsam::Vector3 &global_gravity_dir, bool round);
-
-  /* ------------------------------------------------------------------------ */
-  // rounds entries in a unit3, such that largest entry is saturated to +/-1 and the other become 0
-  static gtsam::Unit3 RoundUnit3(const gtsam::Unit3& x);
-
-  /* ------------------------------------------------------------------------ */
-  // rounds number to a specified number of decimal digits
-  // (digits specifies the number of digits to keep AFTER the decimal point)
-  static double RoundToDigit(const double x, const int digits = 2);
-
-  /* ------------------------------------------------------------------------ */
-  // Generate random float using random number generator between -sigma and sigma
-  static double RandomFloatGenerator(const double sigma);
-
-  /* ------------------------------------------------------------------------ */
-  // Generate random vector using random number generator between -sigma and sigma
-  static gtsam::Vector3 RandomVectorGenerator(const double sigma);
-  
-  /* ------------------------------------------------------------------------ */
-  // Generates random noisy pose around identity with rad_sigma and pos_sigma
-  static gtsam::Pose3 RandomPose3(const double rad_sigma, const double pos_sigma);
-
-  /* ------------------------------------------------------------------------ */
-  // converts doulbe to sting with desired number of digits (total number of digits)
-  static std::string To_string_with_precision(const double a_value,
-                                              const int n = 3);
-  /* ------------------------------------------------------------------------ */
-  // converts time from nanoseconds to seconds
-  static double NsecToSec(const std::int64_t& timestamp);
-
-  /* ------------------------------------------------------------------------ */
-  // (NOT TESTED): converts time from seconds to nanoseconds
-  static std::int64_t SecToNsec(const double timeInSec);
-
-  /* ------------------------------------------------------------------------ */
-  // (NOT TESTED): get current time in seconds
-  static double GetTimeInSeconds();
-
-  /* ------------------------------------------------------------------------ */
-  // given two gtsam::Pose3 computes the relative rotation and translation errors: rotError,tranError
-  static std::pair<double,double> ComputeRotationAndTranslationErrors(
-      const gtsam::Pose3& expectedPose,
-      const gtsam::Pose3& actualPose,
-      const bool upToScale = false);
-
-  /* ------------------------------------------------------------------------ */
-  // reads image and converts to 1 channel image
-  static cv::Mat ReadAndConvertToGrayScale(const std::string& img_name,
-                                           bool const equalize = false);
-  /* ------------------------------------------------------------------------ */
-  // reorder block entries of covariance from state: [bias, vel, pose] to [pose vel bias]
-  static gtsam::Matrix Covariance_bvx2xvb(const gtsam::Matrix& COV_bvx);
-
-  /* ------------------------------------------------------------------------ */
-  static void PlainMatchTemplate(const cv::Mat stripe,
-                                 const cv::Mat templ,
-                                 cv::Mat& result);
-
-  /* ------------------------------------------------------------------------ */
-  // add circles in the image at desired position/size/color
-  static void DrawCirclesInPlace(
-      cv::Mat& img,
-      const std::vector<cv::Point2f>& imagePoints,
-      const cv::Scalar& color = cv::Scalar(0, 255, 0),
-      const double msize = 3,
-      const std::vector<int>& pointIds = std::vector<int>(),
-      const int remId = 1e9);
-
-  /* ------------------------------------------------------------------------ */
-  // add squares in the image at desired position/size/color
-  static void DrawSquaresInPlace(
-      cv::Mat& img,
-      const std::vector<cv::Point2f>& imagePoints,
-      const cv::Scalar& color = cv::Scalar(0, 255, 0),
-      const double msize = 10,
-      const std::vector<int>& pointIds = std::vector<int>(),
-      const int remId = 1e9);
-
-  /* ------------------------------------------------------------------------ */
-  // add x in the image at desired position/size/color
-  static void DrawCrossesInPlace(cv::Mat& img,
-                                 const std::vector<cv::Point2f>& imagePoints,
-                                 const cv::Scalar& color = cv::Scalar(0, 255, 0),
-                                 const double msize = 0.2,
-                                 const std::vector<int>& pointIds = std::vector<int>(),
-                                 const int remId = 1e9);
-
-  /* ------------------------------------------------------------------------ */
-  // add text (vector of doubles) in the image at desired position/size/color
-  static void DrawTextInPlace(cv::Mat& img,
-                              const std::vector<cv::Point2f>& imagePoints,
-                              const cv::Scalar& color = cv::Scalar(0, 255, 0),
-                              const double msize = 0.4,
-                              const std::vector<double>& textDoubles = std::vector<double>());
-
-  /* ------------------------------------------------------------------------ */
-  // Concatenate two images and return results as a new mat.
-  // Clones the two images.
-  static cv::Mat ConcatenateTwoImages(const cv::Mat& imL_in,
-                                      const cv::Mat& imR_in) ;
-
-  /* ------------------------------------------------------------------------ */
-  // Draw corner matches and return results as a new mat.
-  static cv::Mat DrawCornersMatches(const cv::Mat& img1,
-                                    const std::vector<cv::Point2f>& corners1,
-                                    const cv::Mat& img2,
-                                    const std::vector<cv::Point2f>& corners2,
-                                    const std::vector<cv::DMatch>& matches,
-                                    const bool randomColor = false);
-
-  /* ------------------------------------------------------------------------ */
-  static cv::Mat DrawCircles(
-      const cv::Mat img, const StatusKeypointsCV& imagePoints,
-      const std::vector<double>& circleSizes = std::vector<double>());
-
-  /* ------------------------------------------------------------------------ */
-  static cv::Mat DrawCircles(
-      const cv::Mat img, const KeypointsCV& imagePoints,
-      const std::vector<cv::Scalar>& circleColors = std::vector<cv::Scalar>(),
-      const std::vector<double>& circleSizes = std::vector<double>());
-
-  /* ------------------------------------------------------------------------ */
-  static void DrawCornersMatchesOneByOne(
-      const cv::Mat img1,
-      const std::vector<cv::Point2f> &corners1,
-      const cv::Mat img2,
-      const std::vector<cv::Point2f> &corners2,
-      const std::vector<cv::DMatch> &matches);
-
-  /* -------------------------------------------------------------------------- */
-  //  print standard vector with header:
-  // TODO I don't know why I have a compiler error when I try to move this
-  // function definition to the cpp file!
-  template<typename T>
-  static void PrintVector(const std::vector<T>& vect,
-                          const std::string& vectorName) {
-    std::cout << vectorName << std::endl;
-    for(auto si : vect) std::cout << " " << si;
-    std::cout << std::endl;
-  }
-
-  /* ------------------------------------------------------------------------ */
-  //  sort vector and remove duplicate elements
-  template<typename T>
-  static void VectorUnique(std::vector<T>& v) {
-    // e.g.: std::vector<int> v{1,2,3,1,2,3,3,4,5,4,5,6,7};
-    std::sort(v.begin(), v.end()); // 1 1 2 2 3 3 3 4 4 5 5 6 7
-    auto last = std::unique(v.begin(), v.end());
-    // v now holds {1 2 3 4 5 6 7 x x x x x x}, where 'x' is indeterminate
-    v.erase(last, v.end());
-  }
-
-  /* ------------------------------------------------------------------------ */
-  //  find max absolute value of matrix entry
-  static double MaxAbsValue(gtsam::Matrix M);
-
-  /* ------------------------------------------------------------------------ */
-  // compute image gradients (TODO: untested: taken from
-  // http://www.coldvision.io/2016/03/18/image-gradient-sobel-operator-opencv-3-x-cuda/)
-  static cv::Mat ImageLaplacian(const cv::Mat& img) ;
-
-  /* ------------------------------------------------------------------------ */
-  // compute canny edges (TODO: untested: taken from
-  // https://github.com/opencv/opencv/blob/master/samples/cpp/edge.cpp)
-  static cv::Mat EdgeDetectorCanny(const cv::Mat& img) ;
-
-  /* ------------------------------------------------------------------------ */
-  // compute max intensity of pixels within a triangle specified by the pixel location of its vertices
-  // If intensityThreshold is < 0, then the check is disabled.
-  static std::vector<std::pair<KeypointCV, double>> FindHighIntensityInTriangle(
-      const cv::Mat img, const cv::Vec6f& px_vertices,
-      const float intensityThreshold) ;
-
-  /* ------------------------------------------------------------------------ */
-  // Returns a OpenCV file storage in a safely manner, warning about potential
-  // exceptions thrown.
-  // Param: check_opened, throws if the file cannot be opened.
-  static void safeOpenCVFileStorage(cv::FileStorage* fs,
-                                    const std::string& filename,
-                                    const bool check_opened = true);
-};
-
-/* -------------------------------------------------------------------------- */
-// A Plane defined by a gtsam::Symbol, a normal, a distance, and the set
-// of lmk ids that are part of the plane.
-// TODO define Plane in a Plane.cpp/.h not in utilsOpenCV
-struct Plane {
-public:
-  typedef cv::Point3d Normal;
-
-public:
-  Plane(const gtsam::Symbol& plane_symbol,
-        const Normal& normal = Normal(),
-        const double& distance = 0.0,
-        const LandmarkIds& lmk_ids = LandmarkIds(),
-        const int& cluster_id = 0)
-    : plane_symbol_(plane_symbol),
-      normal_(normal),
-      distance_(distance),
-      lmk_ids_(lmk_ids) {
-    // TODO remove, only used for consistency.
-    // triangle_cluster is only used for visualziation.
-    triangle_cluster_.cluster_id_ = cluster_id;
-    triangle_cluster_.cluster_direction_ = normal;
-  }
-
-  inline const gtsam::Symbol& getPlaneSymbol() const {
-    return plane_symbol_;
-  }
-
-  bool geometricEqual(const Plane& rhs,
-                      const double& normal_tolerance,
-                      const double& distance_tolerance) const {
-    return (isNormalStrictlyEqual(rhs.normal_, normal_, normal_tolerance) &&
-            // TODO implement a better test for distance tolerance... as it can
-            // be large for small normal difference and distances are big.
-            isPlaneDistanceStrictlyEqual(rhs.distance_,
-                                         distance_,
-                                         distance_tolerance)) ||
-        // Check also the other possible case.
-        (isNormalStrictlyEqual(rhs.normal_, -normal_, normal_tolerance) &&
-         isPlaneDistanceStrictlyEqual(rhs.distance_,
-                                      -distance_,
-                                      distance_tolerance));
-  }
-
-private:
-  gtsam::Symbol plane_symbol_;
-
-public:
-  Normal normal_;
-  double distance_;
-  LandmarkIds lmk_ids_;
-
-  // TODO remove, only used for visualization...
-  TriangleCluster triangle_cluster_;
-
-private:
-  typedef cv::Point3d NormalInternal;
-  /* ------------------------------------------------------------------------ */
-  // Is normal equal? True whenever normals are parallel,
-  // indep of their direction.
-  bool isNormalEqual(const NormalInternal& axis,
-                     const NormalInternal& normal,
-                     const double& tolerance) const {
-    // TODO typedef normals and axis to Normal, and use cv::Point3d instead.
-    CHECK_NEAR(cv::norm(axis), 1.0, 1e-5); // Expect unit norm.
-    CHECK_NEAR(cv::norm(normal), 1.0, 1e-5); // Expect unit norm.
-    CHECK_GT(tolerance, 0.0); // Tolerance is positive.
-    CHECK_LT(tolerance, 1.0); // Tolerance is positive.
-    // Dot product should be close to 1 or -1 if axis is aligned with normal.
-    return (std::fabs(normal.ddot(axis)) > 1.0 - tolerance);
-  }
-
-  /* ------------------------------------------------------------------------ */
-  // Is normal equal? True whenever normals are aligned.
-  bool isNormalStrictlyEqual(const NormalInternal& axis,
-                             const NormalInternal& normal,
-                             const double& tolerance) const {
-    // TODO typedef normals and axis to Normal, and use cv::Point3d instead.
-    CHECK_NEAR(cv::norm(axis), 1.0, 1e-5); // Expect unit norm.
-    CHECK_NEAR(cv::norm(normal), 1.0, 1e-5); // Expect unit norm.
-    CHECK_GT(tolerance, 0.0); // Tolerance is positive.
-    CHECK_LT(tolerance, 1.0); // Tolerance is positive.
-    // Dot product should be close to 1 or -1 if axis is aligned with normal.
-    return (normal.ddot(axis) > 1.0 - tolerance);
-  }
-
-  /* ------------------------------------------------------------------------ */
-  // Is distance equal? true whenever distances are of similar absolute value.
-  bool isPlaneDistanceEqual(const double& dist_1,
-                       const double& dist_2,
-                       const double& tolerance) const {
-    return std::fabs((std::fabs(dist_1) -
-                      std::fabs(dist_2)) < tolerance);
-  }
-
-  /* ------------------------------------------------------------------------ */
-  // Is distance equal? true whenever distances are of similar absolute value.
-  bool isPlaneDistanceStrictlyEqual(const double& dist_1,
-                                    const double& dist_2,
-                                    const double& tolerance) const {
-    return std::fabs(dist_1 - dist_2) < tolerance;
-  }
-};
-
-} // namespace VIO
-#endif /* UtilsOpenCV_H_ */
-
-
+/* ----------------------------------------------------------------------------
+ * Copyright 2017, Massachusetts Institute of Technology,
+ * Cambridge, MA 02139
+ * All Rights Reserved
+ * Authors: Luca Carlone, et al. (see THANKS for the full author list)
+ * See LICENSE for the license information
+ * -------------------------------------------------------------------------- */
+
+/**
+ * @file   UtilsOpenC.h
+ * @brief  Utilities to interface GTSAM with OpenCV
+ * @author Luca Carlone
+ */
+
+#ifndef UtilsOpenCV_H_
+#define UtilsOpenCV_H_
+
+#include <iostream>
+
+#include <glog/logging.h>
+
+#include <Eigen/Core>
+
+#include <opencv2/core/core.hpp>
+
+#include <gtsam/inference/Symbol.h>
+#include <gtsam/geometry/Unit3.h>
+
+// This is only added so that everybody that adds
+// this file to have Timestamp for example does
+// not complain for now.
+#include "common/vio_types.h"
+
+// Forward declare classes.
+namespace gtsam {
+class Point2;
+class Point3;
+class Pose3;
+class Symbol;
+typedef Eigen::MatrixXd Matrix;
+typedef Eigen::Vector3d Vector3;
+typedef Eigen::Matrix<double, 6, 1> Vector6; \
+typedef Eigen::Matrix<double, 3, 3> Matrix33; \
+typedef Eigen::Matrix<double, 3, 3> Matrix3; \
+typedef Eigen::Matrix<double, 6, 6> Matrix66; \
+class Rot3;
+class Cal3_S2;
+}
+
+namespace Eigen {
+class Dynamic;
+}
+
+namespace cv {
+template<typename T>
+class Affine3;
+typedef Affine3<float> Affine3f;
+}
+
+namespace opengv {
+typedef Eigen::Matrix<double,3,4> transformation_t;
+}
+
+// TODO remove most of these definitions...
+namespace VIO {
+
+// Holds the ids of the mesh triangles that should be clustered together.
+struct TriangleCluster {
+  // Ids of the triangles in the cluster.
+  // Increasing id assigned to each triangle.
+  // Maybe ask for Lmk ids of vertices in triangle? Later needed to know
+  // which lmks have regularity constraints and which do not.
+  std::vector<int> triangle_ids_; // TODO refactor
+
+  // Id of the cluster, determines the color of the cluster when plotting.
+  int cluster_id_;
+
+  // Direction of the normal defining the cluster.
+  cv::Point3f cluster_direction_;
+};
+
+// TODO this should not be a class, should a bunch of functions
+// under the appropriate namespace
+class UtilsOpenCV {
+
+public:
+  /* ------------------------------------------------------------------------ */
+  // Returns the type of an OpenCV matrix in string format.
+  static std::string typeToString(int type);
+
+  /* ------------------------------------------------------------------------ */
+  // Open files with name output_filename, and checks that it is valid
+  static void OpenFile(const std::string& output_filename,
+                       std::ofstream& outputFile, bool append_mode = false);
+
+  /* ------------------------------------------------------------------------ */
+  // compares 2 cv::Mat
+  static bool CvMatCmp(const cv::Mat mat1, const cv::Mat mat2,
+                       const double tol = 1e-7);
+
+  /* ------------------------------------------------------------------------ */
+  // comparse 2 cvPoints
+  static bool CvPointCmp(const cv::Point2f &p1, const cv::Point2f &p2,
+                         const double tol = 1e-7);
+
+  /* ------------------------------------------------------------------------ */
+  // Converts a gtsam::Unit3 to a cv::Point3d.
+  static inline cv::Point3d unit3ToPoint3d(const gtsam::Unit3& unit3) {
+    return cv::Point3d(unit3.point3().x(),
+                       unit3.point3().y(),
+                       unit3.point3().z());
+  }
+
+  /* ------------------------------------------------------------------------ */
+  // Converts a cv::Point3d to a gtsam::Unit3.
+  static inline gtsam::Unit3 point3dToUnit3(const cv::Point3d& point_3d) {
+    CHECK_NEAR(cv::norm(point_3d), 1.0, 1e-5); // Expect unit norm.
+    return gtsam::Unit3(point_3d.x, point_3d.y, point_3d.z);
+  }
+
+  /* ------------------------------------------------------------------------ */
+  // converts a vector of 16 elements listing the elements of a 4x4 3D pose matrix by rows
+  // into a pose3 in gtsam
+  static gtsam::Pose3 Vec2pose(const std::vector<double>& vecRows,
+                               const int n_rows, const int n_cols);
+
+  /* ------------------------------------------------------------------------ */
+  // Converts a gtsam pose3 to a 3x3 rotation matrix and translation vector
+  // in opencv format (note: the function only extracts R and t, without changing them)
+  static std::pair<cv::Mat,cv::Mat> Pose2cvmats(const gtsam::Pose3& pose);
+
+  /* ------------------------------------------------------------------------ */
+  // Converts a gtsam pose3 to a opencv Affine3d
+  static cv::Affine3f Pose2Affine3f(const gtsam::Pose3& pose);
+
+  /* ------------------------------------------------------------------------ */
+  // Converts a rotation matrix and translation vector from opencv to gtsam pose3
+  static gtsam::Pose3 Cvmats2pose(const cv::Mat& R, const cv::Mat& T);
+
+  /* ------------------------------------------------------------------------ */
+  // Converts a 3x3 rotation matrix from opencv to gtsam Rot3
+  static gtsam::Rot3 Cvmat2rot(const cv::Mat& R);
+
+  /* ------------------------------------------------------------------------ */
+  // Converts a camera matrix from opencv to gtsam::Cal3_S2
+  static gtsam::Cal3_S2 Cvmat2Cal3_S2(const cv::Mat& M);
+
+  /* ------------------------------------------------------------------------ */
+  // Converts a camera matrix from opencv to gtsam::Cal3_S2
+  static cv::Mat Cal3_S2ToCvmat (const gtsam::Cal3_S2& M);
+
+  /* ------------------------------------------------------------------------ */
+  // converts an opengv transformation (3x4 [R t] matrix) to a gtsam::Pose3
+  static gtsam::Pose3 Gvtrans2pose(const opengv::transformation_t& RT);
+
+  /* ------------------------------------------------------------------------ */
+  // Crops pixel coordinates avoiding that it falls outside image
+  static cv::Point2f CropToSize(cv::Point2f px, cv::Size size);
+
+  /* ------------------------------------------------------------------------ */
+  // crop to size and round pixel coordinates to integers
+  static cv::Point2f RoundAndCropToSize(cv::Point2f px, cv::Size size);
+
+  /* ------------------------------------------------------------------------ */
+  // Get good features to track from image (wrapper for opencv
+  // goodFeaturesToTrack)
+  static void ExtractCorners(
+      const cv::Mat& img,
+      std::vector<cv::Point2f>* corners,
+      const double& qualityLevel = 0.01,
+      const double& minDistance = 10,
+      const int blockSize = 3,
+      const double& k = 0.04,
+      const bool useHarrisDetector = false);
+
+  /* -------------------------------------------------------------------------- */
+  template<typename T> struct myGreaterThanPtr {
+    bool operator() (const std::pair<const T*, T> a,
+                     const std::pair<const T*, T> b) const;
+  };
+
+  /* ------------------------------------------------------------------------ */
+  // Get good features to track from image
+  // (wrapper for opencv goodFeaturesToTrack)
+  static void MyGoodFeaturesToTrackSubPix(
+      const cv::Mat& image,
+      const int& maxCorners,
+      const double& qualityLevel,
+      double minDistance,
+      const cv::Mat& mask,
+      const int& blockSize,
+      const bool& useHarrisDetector,
+      const double& harrisK,
+      std::pair<std::vector<cv::Point2f>, std::vector<double>>*
+        corners_with_scores);
+
+  /* -------------------------------------------------------------------------- */
+  // creates pose by aligning initial gravity vector estimates
+  static gtsam::Pose3
+  AlignGravityVectors(const gtsam::Vector3 &local_gravity_dir,
+                      const gtsam::Vector3 &global_gravity_dir, bool round);
+
+  /* ------------------------------------------------------------------------ */
+  // rounds entries in a unit3, such that largest entry is saturated to +/-1 and the other become 0
+  static gtsam::Unit3 RoundUnit3(const gtsam::Unit3& x);
+
+  /* ------------------------------------------------------------------------ */
+  // rounds number to a specified number of decimal digits
+  // (digits specifies the number of digits to keep AFTER the decimal point)
+  static double RoundToDigit(const double x, const int digits = 2);
+
+  /* ------------------------------------------------------------------------ */
+  // Generate random float using random number generator between -sigma and sigma
+  static double RandomFloatGenerator(const double sigma);
+
+  /* ------------------------------------------------------------------------ */
+  // Generate random vector using random number generator between -sigma and sigma
+  static gtsam::Vector3 RandomVectorGenerator(const double sigma);
+  
+  /* ------------------------------------------------------------------------ */
+  // Generates random noisy pose around identity with rad_sigma and pos_sigma
+  static gtsam::Pose3 RandomPose3(const double rad_sigma, const double pos_sigma);
+
+  /* ------------------------------------------------------------------------ */
+  // converts doulbe to sting with desired number of digits (total number of digits)
+  static std::string To_string_with_precision(const double a_value,
+                                              const int n = 3);
+  /* ------------------------------------------------------------------------ */
+  // converts time from nanoseconds to seconds
+  static double NsecToSec(const std::int64_t& timestamp);
+
+  /* ------------------------------------------------------------------------ */
+  // (NOT TESTED): converts time from seconds to nanoseconds
+  static std::int64_t SecToNsec(const double timeInSec);
+
+  /* ------------------------------------------------------------------------ */
+  // (NOT TESTED): get current time in seconds
+  static double GetTimeInSeconds();
+
+  /* ------------------------------------------------------------------------ */
+  // given two gtsam::Pose3 computes the relative rotation and translation errors: rotError,tranError
+  static std::pair<double,double> ComputeRotationAndTranslationErrors(
+      const gtsam::Pose3& expectedPose,
+      const gtsam::Pose3& actualPose,
+      const bool upToScale = false);
+
+  /* ------------------------------------------------------------------------ */
+  // reads image and converts to 1 channel image
+  static cv::Mat ReadAndConvertToGrayScale(const std::string& img_name,
+                                           bool const equalize = false);
+  /* ------------------------------------------------------------------------ */
+  // reorder block entries of covariance from state: [bias, vel, pose] to [pose vel bias]
+  static gtsam::Matrix Covariance_bvx2xvb(const gtsam::Matrix& COV_bvx);
+
+  /* ------------------------------------------------------------------------ */
+  static void PlainMatchTemplate(const cv::Mat stripe,
+                                 const cv::Mat templ,
+                                 cv::Mat& result);
+
+  /* ------------------------------------------------------------------------ */
+  // add circles in the image at desired position/size/color
+  static void DrawCirclesInPlace(
+      cv::Mat& img,
+      const std::vector<cv::Point2f>& imagePoints,
+      const cv::Scalar& color = cv::Scalar(0, 255, 0),
+      const double msize = 3,
+      const std::vector<int>& pointIds = std::vector<int>(),
+      const int remId = 1e9);
+
+  /* ------------------------------------------------------------------------ */
+  // add squares in the image at desired position/size/color
+  static void DrawSquaresInPlace(
+      cv::Mat& img,
+      const std::vector<cv::Point2f>& imagePoints,
+      const cv::Scalar& color = cv::Scalar(0, 255, 0),
+      const double msize = 10,
+      const std::vector<int>& pointIds = std::vector<int>(),
+      const int remId = 1e9);
+
+  /* ------------------------------------------------------------------------ */
+  // add x in the image at desired position/size/color
+  static void DrawCrossesInPlace(cv::Mat& img,
+                                 const std::vector<cv::Point2f>& imagePoints,
+                                 const cv::Scalar& color = cv::Scalar(0, 255, 0),
+                                 const double msize = 0.2,
+                                 const std::vector<int>& pointIds = std::vector<int>(),
+                                 const int remId = 1e9);
+
+  /* ------------------------------------------------------------------------ */
+  // add text (vector of doubles) in the image at desired position/size/color
+  static void DrawTextInPlace(cv::Mat& img,
+                              const std::vector<cv::Point2f>& imagePoints,
+                              const cv::Scalar& color = cv::Scalar(0, 255, 0),
+                              const double msize = 0.4,
+                              const std::vector<double>& textDoubles = std::vector<double>());
+
+  /* ------------------------------------------------------------------------ */
+  // Concatenate two images and return results as a new mat.
+  // Clones the two images.
+  static cv::Mat ConcatenateTwoImages(const cv::Mat& imL_in,
+                                      const cv::Mat& imR_in) ;
+
+  /* ------------------------------------------------------------------------ */
+  // Draw corner matches and return results as a new mat.
+  static cv::Mat DrawCornersMatches(const cv::Mat& img1,
+                                    const std::vector<cv::Point2f>& corners1,
+                                    const cv::Mat& img2,
+                                    const std::vector<cv::Point2f>& corners2,
+                                    const std::vector<cv::DMatch>& matches,
+                                    const bool randomColor = false);
+
+  /* ------------------------------------------------------------------------ */
+  static cv::Mat DrawCircles(
+      const cv::Mat img, const StatusKeypointsCV& imagePoints,
+      const std::vector<double>& circleSizes = std::vector<double>());
+
+  /* ------------------------------------------------------------------------ */
+  static cv::Mat DrawCircles(
+      const cv::Mat img, const KeypointsCV& imagePoints,
+      const std::vector<cv::Scalar>& circleColors = std::vector<cv::Scalar>(),
+      const std::vector<double>& circleSizes = std::vector<double>());
+
+  /* ------------------------------------------------------------------------ */
+  static void DrawCornersMatchesOneByOne(
+      const cv::Mat img1,
+      const std::vector<cv::Point2f> &corners1,
+      const cv::Mat img2,
+      const std::vector<cv::Point2f> &corners2,
+      const std::vector<cv::DMatch> &matches);
+
+  /* -------------------------------------------------------------------------- */
+  //  print standard vector with header:
+  // TODO I don't know why I have a compiler error when I try to move this
+  // function definition to the cpp file!
+  template<typename T>
+  static void PrintVector(const std::vector<T>& vect,
+                          const std::string& vectorName) {
+    std::cout << vectorName << std::endl;
+    for(auto si : vect) std::cout << " " << si;
+    std::cout << std::endl;
+  }
+
+  /* ------------------------------------------------------------------------ */
+  //  sort vector and remove duplicate elements
+  template<typename T>
+  static void VectorUnique(std::vector<T>& v) {
+    // e.g.: std::vector<int> v{1,2,3,1,2,3,3,4,5,4,5,6,7};
+    std::sort(v.begin(), v.end()); // 1 1 2 2 3 3 3 4 4 5 5 6 7
+    auto last = std::unique(v.begin(), v.end());
+    // v now holds {1 2 3 4 5 6 7 x x x x x x}, where 'x' is indeterminate
+    v.erase(last, v.end());
+  }
+
+  /* ------------------------------------------------------------------------ */
+  //  find max absolute value of matrix entry
+  static double MaxAbsValue(gtsam::Matrix M);
+
+  /* ------------------------------------------------------------------------ */
+  // compute image gradients (TODO: untested: taken from
+  // http://www.coldvision.io/2016/03/18/image-gradient-sobel-operator-opencv-3-x-cuda/)
+  static cv::Mat ImageLaplacian(const cv::Mat& img) ;
+
+  /* ------------------------------------------------------------------------ */
+  // compute canny edges (TODO: untested: taken from
+  // https://github.com/opencv/opencv/blob/master/samples/cpp/edge.cpp)
+  static cv::Mat EdgeDetectorCanny(const cv::Mat& img) ;
+
+  /* ------------------------------------------------------------------------ */
+  // compute max intensity of pixels within a triangle specified by the pixel location of its vertices
+  // If intensityThreshold is < 0, then the check is disabled.
+  static std::vector<std::pair<KeypointCV, double>> FindHighIntensityInTriangle(
+      const cv::Mat img, const cv::Vec6f& px_vertices,
+      const float intensityThreshold) ;
+
+  /* ------------------------------------------------------------------------ */
+  // Returns a OpenCV file storage in a safely manner, warning about potential
+  // exceptions thrown.
+  // Param: check_opened, throws if the file cannot be opened.
+  static void safeOpenCVFileStorage(cv::FileStorage* fs,
+                                    const std::string& filename,
+                                    const bool check_opened = true);
+};
+
+/* -------------------------------------------------------------------------- */
+// A Plane defined by a gtsam::Symbol, a normal, a distance, and the set
+// of lmk ids that are part of the plane.
+// TODO define Plane in a Plane.cpp/.h not in utilsOpenCV
+struct Plane {
+public:
+  typedef cv::Point3d Normal;
+
+public:
+  Plane(const gtsam::Symbol& plane_symbol,
+        const Normal& normal = Normal(),
+        const double& distance = 0.0,
+        const LandmarkIds& lmk_ids = LandmarkIds(),
+        const int& cluster_id = 0)
+    : plane_symbol_(plane_symbol),
+      normal_(normal),
+      distance_(distance),
+      lmk_ids_(lmk_ids) {
+    // TODO remove, only used for consistency.
+    // triangle_cluster is only used for visualziation.
+    triangle_cluster_.cluster_id_ = cluster_id;
+    triangle_cluster_.cluster_direction_ = normal;
+  }
+
+  inline const gtsam::Symbol& getPlaneSymbol() const {
+    return plane_symbol_;
+  }
+
+  bool geometricEqual(const Plane& rhs,
+                      const double& normal_tolerance,
+                      const double& distance_tolerance) const {
+    return (isNormalStrictlyEqual(rhs.normal_, normal_, normal_tolerance) &&
+            // TODO implement a better test for distance tolerance... as it can
+            // be large for small normal difference and distances are big.
+            isPlaneDistanceStrictlyEqual(rhs.distance_,
+                                         distance_,
+                                         distance_tolerance)) ||
+        // Check also the other possible case.
+        (isNormalStrictlyEqual(rhs.normal_, -normal_, normal_tolerance) &&
+         isPlaneDistanceStrictlyEqual(rhs.distance_,
+                                      -distance_,
+                                      distance_tolerance));
+  }
+
+private:
+  gtsam::Symbol plane_symbol_;
+
+public:
+  Normal normal_;
+  double distance_;
+  LandmarkIds lmk_ids_;
+
+  // TODO remove, only used for visualization...
+  TriangleCluster triangle_cluster_;
+
+private:
+  typedef cv::Point3d NormalInternal;
+  /* ------------------------------------------------------------------------ */
+  // Is normal equal? True whenever normals are parallel,
+  // indep of their direction.
+  bool isNormalEqual(const NormalInternal& axis,
+                     const NormalInternal& normal,
+                     const double& tolerance) const {
+    // TODO typedef normals and axis to Normal, and use cv::Point3d instead.
+    CHECK_NEAR(cv::norm(axis), 1.0, 1e-5); // Expect unit norm.
+    CHECK_NEAR(cv::norm(normal), 1.0, 1e-5); // Expect unit norm.
+    CHECK_GT(tolerance, 0.0); // Tolerance is positive.
+    CHECK_LT(tolerance, 1.0); // Tolerance is positive.
+    // Dot product should be close to 1 or -1 if axis is aligned with normal.
+    return (std::fabs(normal.ddot(axis)) > 1.0 - tolerance);
+  }
+
+  /* ------------------------------------------------------------------------ */
+  // Is normal equal? True whenever normals are aligned.
+  bool isNormalStrictlyEqual(const NormalInternal& axis,
+                             const NormalInternal& normal,
+                             const double& tolerance) const {
+    // TODO typedef normals and axis to Normal, and use cv::Point3d instead.
+    CHECK_NEAR(cv::norm(axis), 1.0, 1e-5); // Expect unit norm.
+    CHECK_NEAR(cv::norm(normal), 1.0, 1e-5); // Expect unit norm.
+    CHECK_GT(tolerance, 0.0); // Tolerance is positive.
+    CHECK_LT(tolerance, 1.0); // Tolerance is positive.
+    // Dot product should be close to 1 or -1 if axis is aligned with normal.
+    return (normal.ddot(axis) > 1.0 - tolerance);
+  }
+
+  /* ------------------------------------------------------------------------ */
+  // Is distance equal? true whenever distances are of similar absolute value.
+  bool isPlaneDistanceEqual(const double& dist_1,
+                       const double& dist_2,
+                       const double& tolerance) const {
+    return std::fabs((std::fabs(dist_1) -
+                      std::fabs(dist_2)) < tolerance);
+  }
+
+  /* ------------------------------------------------------------------------ */
+  // Is distance equal? true whenever distances are of similar absolute value.
+  bool isPlaneDistanceStrictlyEqual(const double& dist_1,
+                                    const double& dist_2,
+                                    const double& tolerance) const {
+    return std::fabs(dist_1 - dist_2) < tolerance;
+  }
+};
+
+} // namespace VIO
+#endif /* UtilsOpenCV_H_ */
+
+