/* ----------------------------------------------------------------------------
 * Copyright 2017, Massachusetts Institute of Technology,
 * Cambridge, MA 02139
 * All Rights Reserved
 * Authors: Luca Carlone, et al. (see THANKS for the full author list)
 * See LICENSE for the license information
 * -------------------------------------------------------------------------- */

/**
 * @file   Pipeline.cpp
 * @brief  Implements VIO pipeline workflow.
 * @author Antoni Rosinol
 */

#include "pipeline/Pipeline.h"

#include <gflags/gflags.h>
#include <glog/logging.h>
#include <gtsam/geometry/Pose3.h>
#include <future>

#include "RegularVioBackEnd.h"
#include "InitializationBackEnd.h"
#include "StereoVisionFrontEnd.h"
#include "utils/Statistics.h"
#include "utils/Timer.h"

#include "OnlineGravityAlignment.h"

DEFINE_bool(log_output, false, "Log output to matlab.");
DEFINE_int32(regular_vio_backend_modality, 4u,
             "Modality for regular Vio backend, currently supported:\n"
             "0: Structureless (equiv to normal VIO)\n"
             "1: Projection (as if it was a typical VIO backend with projection"
             "factors\n"
             "2: Structureless and projection, sets to projection factors the "
             "structureless factors that are supposed to be in a regularity.\n"
             "3: Projection and regularity, sets all structureless factors to"
             "projection factors and adds regularity factors to a subset.\n"
             "4: structureless, projection and regularity factors used.");
DEFINE_bool(extract_planes_from_the_scene, false,
            "Whether to use structural regularities in the scene,"
            "currently only planes");

DEFINE_bool(visualize, true, "Enable overall visualization.");
DEFINE_bool(visualize_lmk_type, false, "Enable landmark type visualization.");
DEFINE_int32(
    viz_type, 0,
    "\n0: POINTCLOUD, visualize 3D VIO points (no repeated point)\n"
    "1: POINTCLOUD_REPEATEDPOINTS, visualize VIO points as point clouds "
    "(points "
    "are re-plotted at every frame)\n"
    "2: MESH2D, only visualizes 2D mesh on image\n"
    "3: MESH2Dsparse, visualize a 2D mesh of (right-valid) keypoints "
    "discarding "
    "triangles corresponding to non planar obstacles\n"
    "4: MESH2DTo3D, get a 3D mesh from a 2D triangulation of the (right-VALID) "
    "keypoints in the left frame\n"
    "5: MESH2DTo3Dsparse, same as MESH2DTo3D but filters out triangles "
    "corresponding to non planar obstacles\n"
    "6: NONE, does not visualize map\n");
DEFINE_bool(record_video_for_viz_3d, false,
            "Record a video as a sequence of "
            "screenshots of the 3d viz window");

DEFINE_bool(use_feature_selection, false, "Enable smart feature selection.");

DEFINE_bool(deterministic_random_number_generator, false,
            "If true the random number generator will consistently output the "
            "same sequence of pseudo-random numbers for every run (use it to "
            "have repeatable output). If false the random number generator "
            "will output a different sequence for each run.");
DEFINE_int32(min_num_obs_for_mesher_points, 4,
             "Minimum number of observations for a smart factor's landmark to "
             "to be used as a 3d point to consider for the mesher");

DEFINE_int32(num_frames_vio_init, 25,
             "Minimum number of frames for the online "
             "gravity-aligned initialization");

// TODO(Sandro): Create YAML file for initialization and read in!
DEFINE_double(smart_noise_sigma_bundle_adjustment, 1.5,
              "Smart noise sigma for bundle adjustment"
              " in initialization.");
DEFINE_double(outlier_rejection_bundle_adjustment, 30,
              "Outlier rejection for bundle adjustment"
              " in initialization.");
DEFINE_double(between_translation_bundle_adjustment, 0.5,
              "Between factor precision for bundle adjustment"
              " in initialization.");

namespace VIO {

// TODO VERY BAD TO SEND THE DATASET PARSER AS A POINTER (at least for thread
// safety!), but this is done now because the logger heavily relies on the
// dataset parser, especially the grount-truth! Feature selector also has some
// dependency with this...
Pipeline::Pipeline(ETHDatasetParser* dataset, const ImuParams& imu_params,
                   bool parallel_run)
<<<<<<< HEAD
    : dataset_(CHECK_NOTNULL(dataset)),
      vio_frontend_(nullptr),
      vio_backend_(nullptr),
      mesher_(),
      visualizer_(static_cast<VisualizationType>(FLAGS_viz_type),
                  dataset->getBackendType()),
      stereo_frontend_thread_(nullptr),
      wrapped_thread_(nullptr),
      backend_thread_(nullptr),
      mesher_thread_(nullptr),
      parallel_run_(parallel_run),
      stereo_frontend_input_queue_("stereo_frontend_input_queue"),
      stereo_frontend_output_queue_("stereo_frontend_output_queue"),
      backend_input_queue_("backend_input_queue"),
      backend_output_queue_("backend_output_queue"),
      mesher_input_queue_("mesher_input_queue"),
      mesher_output_queue_("mesher_output_queue"),
      visualizer_input_queue_("visualizer_input_queue"),
      visualizer_output_queue_("visualizer_output_queue") {
=======
  : dataset_(CHECK_NOTNULL(dataset)),
    vio_frontend_(nullptr),
    vio_backend_(nullptr),
    mesher_(),
    visualizer_(static_cast<VisualizationType>(FLAGS_viz_type),
                dataset->getBackendType()),
    stereo_frontend_thread_(nullptr),
    wrapped_thread_(nullptr),
    backend_thread_(nullptr),
    mesher_thread_(nullptr),
    parallel_run_(parallel_run),
    stereo_frontend_input_queue_("stereo_frontend_input_queue"),
    stereo_frontend_output_queue_("stereo_frontend_output_queue"),
    initialization_frontend_output_queue_("initialization_frontend_output_queue"),
    backend_input_queue_("backend_input_queue"),
    backend_output_queue_("backend_output_queue"),
    mesher_input_queue_("mesher_input_queue"),
    mesher_output_queue_("mesher_output_queue"),
    visualizer_input_queue_("visualizer_input_queue"),
    visualizer_output_queue_("visualizer_output_queue"),
    timestamp_lkf_(-1),
    timestamp_lkf_published_(-1) {
>>>>>>> f243b2c9
  if (FLAGS_deterministic_random_number_generator) setDeterministicPipeline();
  if (FLAGS_log_output) logger_.openLogFiles();

  frontend_params_ = dataset_->getFrontendParams();
  backend_params_ = dataset_->getBackendParams();

  // initialization_packet_.clear();

  // Instantiate stereo tracker (class that tracks implements estimation
  // front-end) and print parameters.
  // TODO remove hardcoded saveImages, use gflag.
  static constexpr int saveImages =
      0;  // 0: don't show, 1: show, 2: write & save
  vio_frontend_ = VIO::make_unique<StereoVisionFrontEnd>(
      imu_params,
      // This should not be asked!
      dataset->getGroundTruthState(dataset_->timestamp_first_lkf_).imu_bias_,
      frontend_params_, saveImages, dataset_->getDatasetName(),
      FLAGS_log_output);

  // Instantiate feature selector: not used in vanilla implementation.
  if (FLAGS_use_feature_selection) {
    feature_selector_ =
        FeatureSelector(dataset_->getFrontendParams(), *backend_params_);
  }
}

/* -------------------------------------------------------------------------- */
Pipeline::~Pipeline() {
  LOG(INFO) << "Pipeline destructor called.";
  // Shutdown pipeline if it is not already down.
  if (!shutdown_) {
    shutdown();
  } else {
    LOG(INFO) << "Manual shutdown was requested.";
  }
}

/* -------------------------------------------------------------------------- */
<<<<<<< HEAD
SpinOutputContainer Pipeline::spin(
    const StereoImuSyncPacket& stereo_imu_sync_packet) {
=======
SpinOutputContainer 
    Pipeline::spin(const StereoImuSyncPacket& stereo_imu_sync_packet) {
  // Check if we have to re-initialize
  checkReInitialize(stereo_imu_sync_packet);
>>>>>>> f243b2c9
  // Initialize pipeline if not initialized
  if (!is_initialized_) {
    // Launch frontend thread
    if (!is_launched_) {
      launchFrontendThread();
      is_launched_ = true;
      init_frame_id_ = stereo_imu_sync_packet.getStereoFrame().getFrameId();
    }
    CHECK(is_launched_);

    // Initialize pipeline.
    // TODO this is very brittle, because we are accumulating IMU data, but
    // not using it for initialization, because accumulated and actual IMU data
    // at init is the same...
    if (initialize(stereo_imu_sync_packet)) {
      LOG(INFO) << "Before launching threads.";
      launchRemainingThreads();
      LOG(INFO) << " launching threads.";
      is_initialized_ = true;
      return getSpinOutputContainer();
    } else {
      LOG(INFO) << "Not yet initialized...";
      // TODO: Don't publish if it is the trivial output
      return SpinOutputContainer();
    }
<<<<<<< HEAD

    // Re-Initialize pipeline if requested
  } else if (stereo_imu_sync_packet.getReinitPacket().getReinitFlag()) {
    // TODO: Add option to autoinitialize, but re-initialize from ext. pose
    // (flag) Shutdown pipeline first
    shutdown();
    // Re-initialize pipeline
    reInitialize(stereo_imu_sync_packet);
    // Resume pipeline
    resume();
    return getSpinOutputContainer();

  } else {
    // TODO Warning: we do not accumulate IMU measurements for the first
    // packet... Spin.
=======
  } else {
    // TODO Warning: we do not accumulate IMU measurements for the first packet...
    // Spin.
>>>>>>> f243b2c9
    spinOnce(stereo_imu_sync_packet);
    return getSpinOutputContainer();
  }
}

/* -------------------------------------------------------------------------- */
// Get spin output container
SpinOutputContainer Pipeline::getSpinOutputContainer() {
<<<<<<< HEAD
  return SpinOutputContainer(getTimestamp(), getEstimatedPose(),
                             getEstimatedVelocity(), getEstimatedBias(),
                             getEstimatedStateCovariance(), getTrackerInfo());
=======
  SpinOutputContainer output;
  Timestamp timestamp_lkf = getTimestamp();
  // Should not be published
  if (timestamp_lkf == timestamp_lkf_published_ ||
      timestamp_lkf == -1) {
    output = SpinOutputContainer();
  } else {
    timestamp_lkf_published_ = timestamp_lkf;
    output = SpinOutputContainer(
        timestamp_lkf, getEstimatedPose(), getEstimatedVelocity(),
        getEstimatedBias(), getEstimatedStateCovariance(), getTrackerInfo());
  }
  ////////////////// DEBUG INFO FOR PIPELINE /////////////////////////////////
  if (FLAGS_log_output) {
    LoggerMatlab logger;
    // Use default filename (sending empty "" uses default name), and set
    // write mode to append (sending true).
    logger.openLogFiles(14, "", true);
    logger.logPipelineResultsCSV(output);
    logger.closeLogFiles(14);
  }
  return output;
>>>>>>> f243b2c9
}

/* -------------------------------------------------------------------------- */
// Spin the pipeline only once.
void Pipeline::spinOnce(const StereoImuSyncPacket& stereo_imu_sync_packet) {
  CHECK(is_initialized_);
  ////////////////////////////// FRONT-END /////////////////////////////////////
  // Push to stereo frontend input queue.
  stereo_frontend_input_queue_.push(stereo_imu_sync_packet);

  // Run the pipeline sequentially.
  if (!parallel_run_) spinSequential();
}

/* -------------------------------------------------------------------------- */
void Pipeline::processKeyframe(
    const StatusSmartStereoMeasurements& statusSmartStereoMeasurements,
    const StereoFrame& last_stereo_keyframe,
    const ImuFrontEnd::PreintegratedImuMeasurements& pim,
    const TrackingStatus& kf_tracking_status_stereo,
    const gtsam::Pose3& relative_pose_body_stereo) {
  //////////////////// BACK-END ////////////////////////////////////////////////
  // Push to backend input.
  // This should be done inside the frontend!!!!
  // Or the backend should pull from the frontend!!!!
  backend_input_queue_.push(VioBackEndInputPayload(
      last_stereo_keyframe.getTimestamp(), statusSmartStereoMeasurements,
      kf_tracking_status_stereo, pim, relative_pose_body_stereo, &planes_));

  // This should be done inside those who need the backend results
  // IN this case the logger!!!!!
  // But there are many more people that want backend results...
  // Pull from backend.
  std::shared_ptr<VioBackEndOutputPayload> backend_output_payload =
      backend_output_queue_.popBlocking();
  LOG_IF(WARNING, !backend_output_payload) << "Missing backend output payload.";

  ////////////////// CREATE AND VISUALIZE MESH /////////////////////////////////
  VioBackEnd::PointsWithIdMap points_with_id_VIO;
  VioBackEnd::LmkIdToLmkTypeMap lmk_id_to_lmk_type_map;
  MesherOutputPayload mesher_output_payload;
  VisualizationType visualization_type =
      static_cast<VisualizationType>(FLAGS_viz_type);
  // Compute 3D mesh
  if (visualization_type == VisualizationType::MESH2DTo3Dsparse) {
    pushToMesherInputQueue(&points_with_id_VIO, &lmk_id_to_lmk_type_map,
                           last_stereo_keyframe);

    // In the mesher thread push queue with meshes for visualization.
    // Use blocking to avoid skipping frames.
    LOG_IF(WARNING, !mesher_output_queue_.popBlocking(mesher_output_payload))
        << "Mesher output queue did not pop a payload.";

    // Do this after popBlocking from Mesher so we do it sequentially, since
    // planes_ are not thread-safe.
    // Find regularities in the mesh if we are using RegularVIO backend.
    // TODO create a new class that is mesh segmenter or plane extractor.
    if (FLAGS_extract_planes_from_the_scene) {
      CHECK_EQ(dataset_->getBackendType(), 1u);  // Use Regular VIO
      mesher_.clusterPlanesFromMesh(&planes_, points_with_id_VIO);
    } else {
      LOG_IF_EVERY_N(WARNING,
                     dataset_->getBackendType() == 1u &&
                         (FLAGS_regular_vio_backend_modality == 2u ||
                          FLAGS_regular_vio_backend_modality == 3u ||
                          FLAGS_regular_vio_backend_modality == 4u),
                     10)
          << "Using Regular VIO without extracting planes from the scene. "
             "Set flag extract_planes_from_the_scene to true to enforce "
             "regularities.";
    }

  }

  if (FLAGS_visualize) {
    // Push data for visualizer thread.
    // WHO Should be pushing to the visualizer input queue????????
    // This cannot happen at all from a single module, because visualizer
    // takes input from mesher and backend right now...
    visualizer_input_queue_.push(VisualizerInputPayload(
        // Pose for trajectory viz.
        vio_backend_->getWPoseBLkf() *  // The visualizer needs backend results
            last_stereo_keyframe
                .getBPoseCamLRect(),  // This should be pass at ctor level....
        // For visualizeMesh2D and visualizeMesh2DStereo.
        last_stereo_keyframe,
        // visualizeConvexHull & visualizeMesh3DWithColoredClusters
        // WARNING using move explicitly!
        std::move(mesher_output_payload),
        // visualizeMesh3DWithColoredClusters & visualizePoints3D
        visualization_type == VisualizationType::POINTCLOUD
            ? vio_backend_->getMapLmkIdsTo3dPointsInTimeHorizon()
            : points_with_id_VIO,
        // visualizeMesh3DWithColoredClusters & visualizePoints3D
        lmk_id_to_lmk_type_map,
        planes_,                           // visualizeMesh3DWithColoredClusters
        vio_backend_->getFactorsUnsafe(),  // For plane constraints viz.
        vio_backend_->getState(),  // For planes and plane constraints viz.
        visualization_type == VisualizationType::POINTCLOUD_REPEATEDPOINTS
            ? vio_backend_->get3DPoints()
            : std::vector<Point3>()));
  }
}

void Pipeline::pushToMesherInputQueue(
    VioBackEnd::PointsWithIdMap* points_with_id_VIO,
    VioBackEnd::LmkIdToLmkTypeMap* lmk_id_to_lmk_type_map,
    const StereoFrame& last_stereo_keyframe) {
  CHECK_NOTNULL(points_with_id_VIO);
  CHECK_NOTNULL(lmk_id_to_lmk_type_map);
  // Points_with_id_VIO contains all the points in the optimization,
  // (encoded as either smart factors or explicit values), potentially
  // restricting to points seen in at least min_num_obs_fro_mesher_points
  // keyframes (TODO restriction is not enforced for projection factors).
  *points_with_id_VIO = vio_backend_->getMapLmkIdsTo3dPointsInTimeHorizon(
      FLAGS_visualize_lmk_type ? lmk_id_to_lmk_type_map : nullptr,
      FLAGS_min_num_obs_for_mesher_points);

  // Create and fill data packet for mesher.
  // Push to queue.
  // In another thread, mesher is running, consuming mesher payloads.
  CHECK(mesher_input_queue_.push(MesherInputPayload(
      *points_with_id_VIO,  // copy, thread safe, read-only. // This should be a
                            // popBlocking...
      last_stereo_keyframe,  // not really thread safe, read only.
      vio_backend_->getWPoseBLkf().compose(
          vio_backend_->getBPoseLeftCam()))));  // Get camera pose.
}

void Pipeline::spinViz(bool parallel_run) {
  if (FLAGS_visualize) {
    visualizer_.spin(
        visualizer_input_queue_, visualizer_output_queue_,
        std::bind(&Pipeline::spinDisplayOnce, this, std::placeholders::_1),
        parallel_run);
  }
}

/* -------------------------------------------------------------------------- */
void Pipeline::spinSequential() {
  // Spin once frontend.
  CHECK(vio_frontend_);
  vio_frontend_->spin(stereo_frontend_input_queue_,
                      stereo_frontend_output_queue_,
                      false);  // Do not run in parallel.

  // Pop from frontend.
  const auto& stereo_frontend_output_payload =
      stereo_frontend_output_queue_.pop();
  if (!stereo_frontend_output_payload) {
    // Frontend hasn't reach a keyframe, return and wait frontend to create a
    // keyframe.
    return;
  }
  CHECK(stereo_frontend_output_payload->is_keyframe_);

  // Pass info for resiliency
  debug_tracker_info_ = stereo_frontend_output_payload->getTrackerInfo();

  // Get timestamp of key-frame
  timestamp_lkf_ =
      stereo_frontend_output_payload->stereo_frame_lkf_.getTimestamp();

  // We have a keyframe. Push to backend.
  backend_input_queue_.push(VioBackEndInputPayload(
      stereo_frontend_output_payload->stereo_frame_lkf_.getTimestamp(),
      stereo_frontend_output_payload->statusSmartStereoMeasurements_,
      stereo_frontend_output_payload->tracker_status_,
      stereo_frontend_output_payload->pim_,
      stereo_frontend_output_payload->relative_pose_body_stereo_, &planes_));

  // Spin once backend. Do not run in parallel.
  CHECK(vio_backend_);
  vio_backend_->spin(backend_input_queue_, backend_output_queue_, false);

  // Pop blocking from backend.
  const auto& backend_output_payload = backend_output_queue_.popBlocking();
  CHECK(backend_output_payload);

  const auto& stereo_keyframe =
      stereo_frontend_output_payload->stereo_frame_lkf_;
  ////////////////// CREATE 3D MESH //////////////////////////////////////////
  VioBackEnd::PointsWithIdMap points_with_id_VIO;
  VioBackEnd::LmkIdToLmkTypeMap lmk_id_to_lmk_type_map;
  MesherOutputPayload mesher_output_payload;
  VisualizationType visualization_type =
      static_cast<VisualizationType>(FLAGS_viz_type);
  if (visualization_type == VisualizationType::MESH2DTo3Dsparse) {
    // Push to mesher.
    pushToMesherInputQueue(&points_with_id_VIO, &lmk_id_to_lmk_type_map,
                           stereo_keyframe);

    // Spin once mesher.
    mesher_.spin(mesher_input_queue_, mesher_output_queue_, false);

    // Find regularities in the mesh if we are using RegularVIO backend.
    // TODO create a new class that is mesh segmenter or plane extractor.
    if (FLAGS_extract_planes_from_the_scene) {
<<<<<<< HEAD
      DCHECK_EQ(dataset_->getBackendType(), 1);  // Use Regular VIO
=======
      CHECK_EQ(dataset_->getBackendType(), 1);  // Use Regular VIO
>>>>>>> f243b2c9
      mesher_.clusterPlanesFromMesh(&planes_, points_with_id_VIO);
    } else {
      LOG_IF_EVERY_N(WARNING,
                     dataset_->getBackendType() == 1u &&
                         (FLAGS_regular_vio_backend_modality == 2u ||
                          FLAGS_regular_vio_backend_modality == 3u ||
                          FLAGS_regular_vio_backend_modality == 4u),
                     10)
          << "Using Regular VIO without extracting planes from the scene. "
             "Set flag extract_planes_from_the_scene to true to enforce "
             "regularities.";
    }

    // Pop from mesher.
    LOG_IF(WARNING, !mesher_output_queue_.popBlocking(mesher_output_payload))
        << "Mesher output queue did not pop a payload.";
  }
  ////////////////////////////////////////////////////////////////////////////

  if (FLAGS_visualize) {
    // Push data for visualizer thread.
    // WHO Should be pushing to the visualizer input queue????????
    // This cannot happen at all from a single module, because visualizer
    // takes input from mesher and backend right now...
    visualizer_input_queue_.push(VisualizerInputPayload(
        // Pose for trajectory viz.
        vio_backend_->getWPoseBLkf() *  // The visualizer needs backend results
            stereo_keyframe
                .getBPoseCamLRect(),  // This should be pass at ctor level....
        // For visualizeMesh2D and visualizeMesh2DStereo.
        stereo_keyframe,
        // visualizeConvexHull & visualizeMesh3DWithColoredClusters
        // WARNING using move explicitly!
        std::move(mesher_output_payload),
        // visualizeMesh3DWithColoredClusters & visualizePoints3D
        visualization_type == VisualizationType::POINTCLOUD
            ? vio_backend_->getMapLmkIdsTo3dPointsInTimeHorizon()
            : points_with_id_VIO,
        // visualizeMesh3DWithColoredClusters & visualizePoints3D
        lmk_id_to_lmk_type_map,
        planes_,                           // visualizeMesh3DWithColoredClusters
        vio_backend_->getFactorsUnsafe(),  // For plane constraints viz.
        vio_backend_->getState(),  // For planes and plane constraints viz.
        visualization_type == VisualizationType::POINTCLOUD_REPEATEDPOINTS
            ? vio_backend_->get3DPoints()
            : std::vector<Point3>()));

    // Spin visualizer.
    visualizer_.spin(
        visualizer_input_queue_, visualizer_output_queue_,
        std::bind(&Pipeline::spinDisplayOnce, this, std::placeholders::_1),
        false);
  }
}

// TODO: Adapt this function to be able to cope with new initialization
/* -------------------------------------------------------------------------- */
void Pipeline::shutdownWhenFinished() {
  // This is a very rough way of knowing if we have finished...
  // Since threads might be in the middle of processing data while we
  // query if the queues are empty.
  // Check every second if all queues are empty.
  // Time to sleep between queries to the queues [in seconds].
  LOG(INFO) << "Shutting down VIO pipeline once processing has finished.";
  static constexpr int sleep_time = 1;
  while (!is_initialized_ ||  // Loop while not initialized
         !(stereo_frontend_input_queue_
               .empty() &&  // Or, once init, data is not yet consumed.
           stereo_frontend_output_queue_.empty() &&
           !vio_frontend_->isWorking() && backend_input_queue_.empty() &&
           backend_output_queue_.empty() && !vio_backend_->isWorking() &&
           mesher_input_queue_.empty() && mesher_output_queue_.empty() &&
           !mesher_.isWorking() && visualizer_input_queue_.empty() &&
           visualizer_output_queue_.empty() && !visualizer_.isWorking())) {
    VLOG_EVERY_N(10, 100)
        << "VIO pipeline status: \n"
        << "Initialized? " << is_initialized_ << '\n'
        << "Frontend input queue empty?" << stereo_frontend_input_queue_.empty()
        << '\n'
        << "Frontend output queue empty?"
        << stereo_frontend_output_queue_.empty() << '\n'
        << "Frontend is working? " << vio_frontend_->isWorking() << '\n'
        << "Backend Input queue empty?" << backend_input_queue_.empty() << '\n'
        << "Backend Output queue empty?" << backend_output_queue_.empty()
        << '\n'
        << "Backend is working? "
        << (is_initialized_ ? vio_backend_->isWorking() : false) << '\n'
        << "Mesher input queue empty?" << mesher_input_queue_.empty() << '\n'
        << "Mesher output queue empty?" << mesher_output_queue_.empty() << '\n'
        << "Mesher is working? " << mesher_.isWorking() << '\n'
        << "Visualizer input queue empty?" << visualizer_input_queue_.empty()
        << '\n'
        << "Visualizer output queue empty?" << visualizer_output_queue_.empty()
        << '\n'
        << "Visualizer is working? " << visualizer_.isWorking();
    std::this_thread::sleep_for(std::chrono::seconds(sleep_time));
  }
  shutdown();
}

/* -------------------------------------------------------------------------- */
void Pipeline::shutdown() {
  LOG_IF(ERROR, shutdown_) << "Shutdown requested, but Pipeline was already "
                              "shutdown.";
  LOG(INFO) << "Shutting down VIO pipeline.";
  shutdown_ = true;
  stopThreads();
  // if (parallel_run_) {
  joinThreads();
  //}
  if (FLAGS_log_output) {
    LOG(INFO) << "Closing log files";
    logger_.closeLogFiles();
  }
  LOG(INFO) << "Pipeline destructor finished.";
}

/* -------------------------------------------------------------------------- */
bool Pipeline::initialize(const StereoImuSyncPacket &stereo_imu_sync_packet) {
  // Switch initialization mode
  switch (backend_params_->autoInitialize_) {
  case 0 ... 1: // Initialization using IMU or GT only
    return initializeFromIMUorGT(stereo_imu_sync_packet);
    break;
  case 2: // Initialization using online gravity alignment
    return initializeOnline(stereo_imu_sync_packet);
    break;
  default:
    LOG(ERROR) << "Initialization mode doesn't exist.";
    return false;
    break;
  }
}

/* -------------------------------------------------------------------------- */
// TODO: Adapt and create better re-initialization (online) function
void Pipeline::checkReInitialize(
    const StereoImuSyncPacket& stereo_imu_sync_packet) {
  // Re-initialize pipeline if requested
  if (is_initialized_ &&
      stereo_imu_sync_packet.getReinitPacket().getReinitFlag()) {
    LOG(WARNING) << "Re-initialization triggered!";
    // Shutdown pipeline first
    shutdown();

    // Reset shutdown flags
    shutdown_ = false;
    // Set initialization flag to false
    is_initialized_ = false;
    // Set launch thread flag to false
    is_launched_ = false;
    // Reset initial id to current id
    init_frame_id_ = stereo_imu_sync_packet.getStereoFrame().getFrameId();

    // Resume threads
    CHECK(vio_frontend_);
    vio_frontend_->restart();
    CHECK(vio_backend_);
    vio_backend_->restart();
    mesher_.restart();
    visualizer_.restart();
    // Resume pipeline
    resume();
    initialization_frontend_output_queue_.resume();
  }
}

/* -------------------------------------------------------------------------- */
bool Pipeline::initializeFromIMUorGT(
    const StereoImuSyncPacket &stereo_imu_sync_packet) {
  LOG(INFO) << "------------------- Initialize Pipeline with frame k = "
            << stereo_imu_sync_packet.getStereoFrame().getFrameId()
            << "--------------------";

  /////////////////// FRONTEND /////////////////////////////////////////////////
  // Initialize Stereo Frontend.
  CHECK(vio_frontend_);
  const StereoFrame& stereo_frame_lkf = vio_frontend_->processFirstStereoFrame(
      stereo_imu_sync_packet.getStereoFrame());

  ///////////////////////////// GT ////////////////////////////////////////////
  // Initialize Backend using GT if available.
  std::shared_ptr<gtNavState> initialStateGT =
<<<<<<< HEAD
      dataset_->isGroundTruthAvailable()
          ? std::make_shared<gtNavState>(dataset_->getGroundTruthState(
                stereo_imu_sync_packet.getStereoFrame().getTimestamp()))
          : std::shared_ptr<gtNavState>(nullptr);

  ///////////////////////////// BACKEND //////////////////////////////////////
  // Initialize backend with pose estimate from gravity alignment
  initializeBackend(stereo_imu_sync_packet, initialStateGT,
=======
      dataset_->isGroundTruthAvailable()?
        std::make_shared<gtNavState>(dataset_->getGroundTruthState(
                     stereo_imu_sync_packet.getStereoFrame().getTimestamp())) :
                     std::shared_ptr<gtNavState>(nullptr);

  ///////////////////////////// BACKEND //////////////////////////////////////
  // Initialize backend with pose estimate from gravity alignment
  initializeVioBackend(stereo_imu_sync_packet, initialStateGT, 
>>>>>>> f243b2c9
                        stereo_frame_lkf);

  return true;
}

/* -------------------------------------------------------------------------- */
bool Pipeline::initializeOnline(
    const StereoImuSyncPacket &stereo_imu_sync_packet) {
  int frame_id = stereo_imu_sync_packet.getStereoFrame().getFrameId();
  LOG(INFO) << "------------------- Initializing Pipeline with frame k = "
            << frame_id << "--------------------";

  CHECK(vio_frontend_);
  CHECK_GE(frame_id, init_frame_id_);
  CHECK_GE(init_frame_id_ + FLAGS_num_frames_vio_init, frame_id);
<<<<<<< HEAD
=======

  // TODO(Sandro): Find a way to optimize this
  // Create ImuFrontEnd with non-zero gravity (zero bias)
  gtsam::PreintegratedImuMeasurements::Params imu_params =
      vio_frontend_->getImuFrontEndParams();
  imu_params.n_gravity = backend_params_->n_gravity_;
  ImuFrontEnd imu_frontend_real(imu_params,
      gtsam::imuBias::ConstantBias(Vector3::Zero(), Vector3::Zero()));
  CHECK_DOUBLE_EQ(imu_frontend_real.getPreintegrationGravity().norm(),
        imu_params.n_gravity.norm());
  ///////
>>>>>>> f243b2c9

  // Enforce stereo frame as keyframe for initialization
  StereoImuSyncPacket stereo_imu_sync_init = stereo_imu_sync_packet;
  stereo_imu_sync_init.setAsKeyframe();

  /////////////////// FIRST FRAME //////////////////////////////////////////////
  if (frame_id == init_frame_id_) {
<<<<<<< HEAD

    // Set trivial bias and gravity vector for online initialization
=======
    // Set trivial bias and force 5/3 point method for online initialization
>>>>>>> f243b2c9
    vio_frontend_->prepareFrontendForOnlineAlignment();
    // Initialize Stereo Frontend.
    StereoFrame stereo_frame_lkf =
        vio_frontend_->processFirstStereoFrame(
            stereo_imu_sync_init.getStereoFrame());
    // Get timestamp for bookkeeping
    timestamp_lkf_ = stereo_imu_sync_init.getStereoFrame().getTimestamp();

    return false;

  /////////////////// FRONTEND //////////////////////////////////////////////////
  } else {

    // Check trivial bias and gravity vector for online initialization
    vio_frontend_->checkFrontendForOnlineAlignment();
    // Spin frontend once with enforced keyframe and 53-point method
    auto frontend_output = vio_frontend_->spinOnce(
        std::make_shared<StereoImuSyncPacket>(stereo_imu_sync_init));
    const StereoFrame stereo_frame_lkf = frontend_output.stereo_frame_lkf_;
    // TODO(Sandro): Optionally add AHRS PIM
    InitializationInputPayload frontend_init_output(
      frontend_output.is_keyframe_,
      frontend_output.statusSmartStereoMeasurements_,
      frontend_output.tracker_status_,
      frontend_output.relative_pose_body_stereo_,
      frontend_output.stereo_frame_lkf_,
      frontend_output.pim_,
      frontend_output.debug_tracker_info_);
    initialization_frontend_output_queue_.push(frontend_init_output);

    // TODO(Sandro): Find a way to optimize this
    // This queue is used for the the backend optimization
    const auto& imu_stamps = stereo_imu_sync_packet.getImuStamps();
    const auto& imu_accgyr = stereo_imu_sync_packet.getImuAccGyr();
    const auto& pim =
      imu_frontend_real.preintegrateImuMeasurements(imu_stamps, imu_accgyr);
    StereoFrontEndOutputPayload frontend_real_output(
      frontend_output.is_keyframe_,
      frontend_output.statusSmartStereoMeasurements_,
      frontend_output.tracker_status_,
      frontend_output.relative_pose_body_stereo_,
      frontend_output.stereo_frame_lkf_,
      pim,
      frontend_output.debug_tracker_info_);
    // This queue is used for the backend after initialization
    stereo_frontend_output_queue_.push(frontend_real_output);
    /////////
    

    // Only process set of frontend outputs after specific number of frames
    if (frame_id < (init_frame_id_ + FLAGS_num_frames_vio_init)) {
      return false;
    } else {
      ///////////////////////////// ONLINE INITIALIZER //////////////////////
      auto tic_full_init = utils::Timer::tic();

      // Run Bundle-Adjustment and initial gravity alignment
      // TODO(Sandro): Clean up this interface
<<<<<<< HEAD
      gtsam::Vector3 gyro_bias;
      gtsam::Vector3 g_iter_b0;
      gtsam::Pose3 init_pose;
      CHECK(bundleAdjustmentAndGravityAlignment(
                      stereo_imu_sync_init,
                      stereo_frame_lkf,
                      &gyro_bias,
                      &g_iter_b0,
                      &init_pose));
      // Reset frontend with non-trivial gravity and remove 53-enforcement.
      // Update frontend with initial gyro bias estimate.
      const gtsam::Vector3 gravity = backend_params_->n_gravity_;
      vio_frontend_->resetFrontendAfterOnlineAlignment(gravity,
                                                    gyro_bias);

      // TODO(Sandro): Adapt this to be computed from gravity vector!!
      // (not trivial value)
      // Create initial state for initialization
      std::shared_ptr<gtNavState> initialStateOGA =
          std::make_shared<gtNavState>(gtNavState());

      ///////////////////////////// BACKEND ///////////////////////////////////
      // Initialize backend with pose estimate from gravity alignment
      initializeBackend(stereo_imu_sync_packet, initialStateOGA,
                        stereo_frame_lkf);

      // TODO(Sandro): Create check-return for function
      return true;
=======
      gtsam::Vector3 gyro_bias, g_iter_b0;
      gtsam::NavState init_navstate;

      // Get frontend output to backend input for online initialization
      auto output_frontend = initialization_frontend_output_queue_.batchPop();
      // Shutdown the initialization input queue once used
      initialization_frontend_output_queue_.shutdown();

      // Adjust parameters for Bundle Adjustment
      // TODO(Sandro): Create YAML file for initialization and read in!
      VioBackEndParams backend_params_init(*backend_params_);
      backend_params_init.smartNoiseSigma_ = 
                FLAGS_smart_noise_sigma_bundle_adjustment;
      backend_params_init.outlierRejection_ =
                FLAGS_outlier_rejection_bundle_adjustment;
      backend_params_init.betweenTranslationPrecision_ =
                FLAGS_between_translation_bundle_adjustment;

      // Create initial backend
      InitializationBackEnd initial_backend(
          output_frontend.at(0)->stereo_frame_lkf_.getBPoseCamLRect(),
          output_frontend.at(0)->stereo_frame_lkf_.getLeftUndistRectCamMat(),
          output_frontend.at(0)->stereo_frame_lkf_.getBaseline(), 
          backend_params_init,
          FLAGS_log_output);

      // Enforce zero bias in initial propagation
      // TODO(Sandro): Remove this, once AHRS is implemented
      vio_frontend_->updateAndResetImuBias(
          gtsam::imuBias::ConstantBias(Vector3::Zero(), Vector3::Zero()));
      gyro_bias = vio_frontend_->getCurrentImuBias().gyroscope();
      
      // Initialize if successful
      if (initial_backend.bundleAdjustmentAndGravityAlignment(
                                    output_frontend,
                                    &gyro_bias,
                                    &g_iter_b0,
                                    &init_navstate)) {
        LOG(INFO) << "Bundle adjustment and alignment successful!";

        // Create initial state for initialization from online gravity
        std::shared_ptr<gtNavState> initial_state_OGA =
            std::make_shared<gtNavState>(init_navstate,
              ImuBias(gtsam::Vector3(), gyro_bias));

        // Reset frontend with non-trivial gravity and remove 53-enforcement.
        // Update frontend with initial gyro bias estimate.
        const gtsam::Vector3 gravity = backend_params_->n_gravity_;
        vio_frontend_->resetFrontendAfterOnlineAlignment(gravity, gyro_bias);

        auto full_init_duration =
            utils::Timer::toc<std::chrono::nanoseconds>(tic_full_init).count();
        LOG(INFO) << "Time used for initialization: "
                  << (double(full_init_duration) / double(1e6)) << " (ms).";

        ///////////////////////////// BACKEND ////////////////////////////////
        // Initialize backend with pose estimate from gravity alignment
        initializeVioBackend(stereo_imu_sync_packet, initial_state_OGA,
                          stereo_frame_lkf);
        LOG(INFO) << "Initialization finalized.";

        // TODO(Sandro): Create check-return for function
        return true;
      } else {
        // Reset initialization
        LOG(WARNING) << "Bundle adjustment or alignment failed!";
        init_frame_id_ = stereo_imu_sync_packet.getStereoFrame().getFrameId();
        stereo_frontend_output_queue_.shutdown();
        initialization_frontend_output_queue_.shutdown();
        stereo_frontend_output_queue_.resume();
        initialization_frontend_output_queue_.resume();
        return false;
      }
>>>>>>> f243b2c9
    }
  }
}

/* -------------------------------------------------------------------------- */
// TODO(Sandro): Unify both functions below (init backend)
//////////////////// UNIFY
bool Pipeline::initializeVioBackend(
                              const StereoImuSyncPacket &stereo_imu_sync_packet,
                              std::shared_ptr<gtNavState> initial_state,
                              const StereoFrame &stereo_frame_lkf) {
    ///////////////////////////// BACKEND ///////////////////////////////////
    initBackend(
        &vio_backend_, stereo_frame_lkf.getBPoseCamLRect(),
        stereo_frame_lkf.getLeftUndistRectCamMat(),
        stereo_frame_lkf.getBaseline(), *backend_params_, &initial_state,
        stereo_imu_sync_packet.getStereoFrame().getTimestamp(),
        stereo_imu_sync_packet.getImuAccGyr()); // No timestamps needed for IMU?
    vio_backend_->registerImuBiasUpdateCallback(
        std::bind(&StereoVisionFrontEnd::updateImuBias,
                  // Send a cref: constant reference because vio_frontend_ is
                  // not copyable.
                  std::cref(*vio_frontend_), std::placeholders::_1));

    ////////////////// DEBUG INITIALIZATION //////////////////////////////////
    if (FLAGS_log_output) {
      logger_.displayInitialStateVioInfo(
          *dataset_, vio_backend_, *CHECK_NOTNULL(initial_state.get()),
          stereo_imu_sync_packet.getImuAccGyr(),
          stereo_imu_sync_packet.getStereoFrame().getTimestamp());
      // Store latest pose estimate.
      logger_.W_Pose_Bprevkf_vio_ = vio_backend_->getWPoseBLkf();
    }
}

/* -------------------------------------------------------------------------- */
<<<<<<< HEAD
// Perform Bundle-Adjustment and initial gravity alignment.
// [out]: Initial navState and imu bias estimates for backend.
// TODO(Sandro): Modify this to have
bool Pipeline::bundleAdjustmentAndGravityAlignment(
                      const StereoImuSyncPacket &stereo_imu_sync_init,
                      const StereoFrame &stereo_frame_lkf,
                      gtsam::Vector3 *gyro_bias,
                      gtsam::Vector3 *g_iter_b0,
                      gtsam::Pose3 *init_pose) {

    // Get frontend output to backend input for online initialization
    auto output_frontend = stereo_frontend_output_queue_.batchPop();
    CHECK(!output_frontend.empty());
    const StereoFrame &stereo_frame_fkf =
        output_frontend.back()->stereo_frame_lkf_;
    std::vector<std::shared_ptr<VioBackEndInputPayload>> inputs_backend;
    inputs_backend.clear();

    // Create inputs for online gravity alignment
    std::vector<gtsam::PreintegratedImuMeasurements> pims;
    pims.clear();
    std::vector<double> delta_t_camera;
    delta_t_camera.clear();
    for (int i = 0; i < output_frontend.size(); i++) {
      // Create input for backend
      std::shared_ptr<VioBackEndInputPayload> input_backend =
          std::make_shared<VioBackEndInputPayload>(VioBackEndInputPayload(
              output_frontend.at(i)->stereo_frame_lkf_.getTimestamp(),
              output_frontend.at(i)->statusSmartStereoMeasurements_,
              output_frontend.at(i)->tracker_status_,
              output_frontend.at(i)->pim_,
              output_frontend.at(i)->relative_pose_body_stereo_, &planes_));
      inputs_backend.push_back(input_backend);
      pims.push_back(output_frontend.at(i)->pim_);
      // Bookkeeping for timestamps
      Timestamp timestamp_kf =
              output_frontend.at(i)->stereo_frame_lkf_.getTimestamp();
      delta_t_camera.push_back(UtilsOpenCV::NsecToSec(
                      timestamp_kf - timestamp_lkf_));
      timestamp_lkf_ = timestamp_kf;
      // Logging
      VLOG(10) << "Frame: "
                << output_frontend.at(i)->stereo_frame_lkf_.getFrameId()
                << " for initialization is "
                << (output_frontend.at(i)->is_keyframe_ ? "a keyframe."
                                                        : "not a keyframe.");
    }
    // Logging
    VLOG(10) << "N frames for initial alignment: " << output_frontend.size();

    // Run initial Bundle Adjustment and retrieve body poses
    // wrt. to initial camera frame (v0_T_bk, for k in 0:N)
    std::shared_ptr<gtNavState> trivial_state =
        std::make_shared<gtNavState>(gtNavState(
            gtsam::Pose3(),
            gtsam::Vector3::Zero(),
            gtsam::imuBias::ConstantBias(Vector3::Zero(), Vector3::Zero())));
    VioBackEnd initial_backend(
        stereo_frame_lkf.getBPoseCamLRect(),
        stereo_frame_lkf.getLeftUndistRectCamMat(),
        stereo_frame_lkf.getBaseline(), &trivial_state,
        stereo_imu_sync_init.getStereoFrame().getTimestamp(),
        stereo_imu_sync_init.getImuAccGyr(), *backend_params_,
        FLAGS_log_output);
    std::vector<gtsam::Pose3> estimated_poses =
        initial_backend.addInitialVisualStatesAndOptimize(inputs_backend);
    // Logging
    LOG(INFO) << "Initial bundle adjustment terminated.";

    // Destruct initial backend
    // initial_backend.~VioBackEnd();

    // Enforce zero bias in initial propagation
    vio_frontend_->updateAndResetImuBias(
        gtsam::imuBias::ConstantBias(Vector3::Zero(), Vector3::Zero()));
    // Run initial visual-inertial alignment(OGA)
    *gyro_bias = vio_frontend_->getCurrentImuBias().gyroscope();
    OnlineGravityAlignment initial_alignment(
                              estimated_poses,
                              delta_t_camera,
                              pims,
                              backend_params_->n_gravity_);
    initial_alignment.alignVisualInertialEstimates(gyro_bias, g_iter_b0,
                                                  init_pose);

    // TODO(Sandro): Create check-return for function
    return true;
}

/* -------------------------------------------------------------------------- */
// TODO: Adapt and create better re-initialization (online) function
bool Pipeline::reInitialize(const StereoImuSyncPacket& stereo_imu_sync_packet) {
  // Reset shutdown flags
  shutdown_ = false;

  CHECK(vio_frontend_);
  vio_frontend_->restart();

  CHECK(vio_backend_);
  vio_backend_->restart();

  mesher_.restart();

  visualizer_.restart();

  // Use default initialization function
  return initialize(stereo_imu_sync_packet);
}

/* -------------------------------------------------------------------------- */
=======
>>>>>>> f243b2c9
bool Pipeline::initBackend(std::unique_ptr<VioBackEnd>* vio_backend,
                           const gtsam::Pose3& B_Pose_camLrect,
                           const gtsam::Cal3_S2& left_undist_rect_cam_mat,
                           const double& baseline,
                           const VioBackEndParams& vio_params,
                           std::shared_ptr<gtNavState>* initial_state_gt,
                           const Timestamp& timestamp_k,
                           const ImuAccGyrS& imu_accgyr) {
  CHECK_NOTNULL(vio_backend);
  // Create VIO.
  switch (dataset_->getBackendType()) {
    case 0: {
      LOG(INFO) << "\e[1m Using Normal VIO. \e[0m";
      *vio_backend = VIO::make_unique<VioBackEnd>(
          B_Pose_camLrect, left_undist_rect_cam_mat, baseline, initial_state_gt,
          timestamp_k, imu_accgyr, vio_params, FLAGS_log_output);
      break;
    }
    case 1: {
      LOG(INFO) << "\e[1m Using Regular VIO with modality "
                << FLAGS_regular_vio_backend_modality << "\e[0m";
      *vio_backend = VIO::make_unique<RegularVioBackEnd>(
          B_Pose_camLrect, left_undist_rect_cam_mat, baseline, initial_state_gt,
          timestamp_k, imu_accgyr, vio_params, FLAGS_log_output,
          static_cast<RegularVioBackEnd::BackendModality>(
              FLAGS_regular_vio_backend_modality));
      break;
    }
    default: {
      LOG(FATAL) << "Requested backend type is not supported.\n"
                 << "Currently supported backend types:\n"
                 << "0: normal VIO\n"
                 << "1: regular VIO\n"
                 << " but requested backend: " << dataset_->getBackendType();
    }
  }
  return true;
}
//////////////////// UNIFY

/* -------------------------------------------------------------------------- */
void Pipeline::spinDisplayOnce(
    VisualizerOutputPayload& visualizer_output_payload) {
  // Display 3D window.
  if (visualizer_output_payload.visualization_type_ !=
      VisualizationType::NONE) {
    VLOG(10) << "Spin Visualize 3D output.";
    // visualizer_output_payload->window_.spin();
    visualizer_output_payload.window_.spinOnce(1, true);
    // TODO this is not very thread-safe!!! Since recordVideo might modify
    // window_ in this thread, while it might also be called in viz thread.
    if (FLAGS_record_video_for_viz_3d) {
      visualizer_.recordVideo();
    }
  }

  // Display 2D images.
  for (const ImageToDisplay& img_to_display :
       visualizer_output_payload.images_to_display_) {
    cv::imshow(img_to_display.name_, img_to_display.image_);
  }
  VLOG(10) << "Spin Visualize 2D output.";
  cv::waitKey(1);
}

/* -------------------------------------------------------------------------- */
StatusSmartStereoMeasurements Pipeline::featureSelect(
    const VioFrontEndParams& tracker_params, const ETHDatasetParser& dataset,
    const Timestamp& timestamp_k, const Timestamp& timestamp_lkf,
    const gtsam::Pose3& W_Pose_Blkf, double* feature_selection_time,
    std::shared_ptr<StereoFrame>& stereoFrame_km1,
    const StatusSmartStereoMeasurements& status_smart_stereo_meas,
    int cur_kf_id, int save_image_selector, const gtsam::Matrix& curr_state_cov,
    const Frame& left_frame) {  // last one for visualization only
  CHECK_NOTNULL(feature_selection_time);

  // ------------ DATA ABOUT CURRENT AND FUTURE ROBOT STATE ------------- //
  size_t nrKfInHorizon = round(tracker_params.featureSelectionHorizon_ /
                               tracker_params.intra_keyframe_time_);
  VLOG(100) << "nrKfInHorizon for selector: " << nrKfInHorizon;

  // Future poses are gt and might be far from the vio pose: we have to
  // attach the *relative* poses from the gt to the latest vio estimate.
  // W_Pose_Bkf_gt    : ground truth pose at previous keyframe.
  // vio->W_Pose_Blkf_: vio pose at previous keyframe.
  // More important than the time, it is important that
  // it is the same time as vio->W_Pose_Blkf_
  KeyframeToStampedPose posesAtFutureKeyframes;
  Pose3 W_Pose_Bkf_gt;
  if (dataset.isGroundTruthAvailable()) {
    W_Pose_Bkf_gt = dataset.getGroundTruthState(timestamp_lkf).pose_;

    for (size_t kk = 0; kk < nrKfInHorizon + 1; kk++) {
      // Including current pose.
      Timestamp timestamp_kk =
          timestamp_k +
          UtilsOpenCV::SecToNsec(kk * tracker_params.intra_keyframe_time_);

      // Relative pose wrt ground truth at last kf.
      Pose3 poseGT_km1_kk = W_Pose_Bkf_gt.between(
          dataset.getGroundTruthState(timestamp_kk).pose_);
      posesAtFutureKeyframes.push_back(
          StampedPose(W_Pose_Blkf.compose(poseGT_km1_kk),
                      UtilsOpenCV::NsecToSec(timestamp_kk)));
    }
  }

  VLOG(100) << "Starting feature selection...";
  SmartStereoMeasurements trackedAndSelectedSmartStereoMeasurements;
  std::tie(trackedAndSelectedSmartStereoMeasurements, *feature_selection_time) =
      feature_selector_.splitTrackedAndNewFeatures_Select_Display(
          stereoFrame_km1, status_smart_stereo_meas.second, cur_kf_id,
          save_image_selector, tracker_params.featureSelectionCriterion_,
          tracker_params.featureSelectionNrCornersToSelect_,
          tracker_params.maxFeatureAge_,
          posesAtFutureKeyframes,  // TODO Luca: can we make this optional, for
                                   // the case where we do not have ground
                                   // truth?
          curr_state_cov, dataset.getDatasetName(),
          left_frame);  // last 2 are for visualization
  VLOG(100) << "Feature selection completed.";

  // Same status as before.
  TrackerStatusSummary status = status_smart_stereo_meas.first;
  return std::make_pair(status, trackedAndSelectedSmartStereoMeasurements);
}

/* -------------------------------------------------------------------------- */
void Pipeline::processKeyframePop() {
  // TODO (Sandro): Adapt to be able to batch pop frames for batch backend
  // Pull from stereo frontend output queue.
  LOG(INFO) << "Spinning wrapped thread.";
  while(!shutdown_) {
    std::shared_ptr<StereoFrontEndOutputPayload> stereo_frontend_output_payload;
    stereo_frontend_output_payload = stereo_frontend_output_queue_.pop();
    if (!stereo_frontend_output_payload) {
      VLOG(100) << "Missing frontend output payload.";
      continue;
    }
    CHECK(stereo_frontend_output_payload);
    if (!stereo_frontend_output_payload->is_keyframe_) {
      continue;
    }
    CHECK(stereo_frontend_output_payload->is_keyframe_);

    // Pass info for resiliency
    debug_tracker_info_ = stereo_frontend_output_payload->getTrackerInfo();

    // Get timestamp of key-frame
    timestamp_lkf_ =
        stereo_frontend_output_payload->stereo_frame_lkf_.getTimestamp();

    ////////////////////////////////////////////////////////////////////////////
    // So from this point on, we have a keyframe.
    // Pass info to VIO
    // Actual keyframe processing. Call to backend.
    ////////////////////////////// BACK-END ////////////////////////////////////
    processKeyframe(
        stereo_frontend_output_payload->statusSmartStereoMeasurements_,
        stereo_frontend_output_payload->stereo_frame_lkf_,
        stereo_frontend_output_payload->pim_,
        stereo_frontend_output_payload->tracker_status_,
        stereo_frontend_output_payload->relative_pose_body_stereo_);
  }
  LOG(INFO) << "Shutdown wrapped thread.";
}

/* -------------------------------------------------------------------------- */
void Pipeline::launchThreads() {
  LOG(INFO) << "Launching threads.";
  launchFrontendThread();
  launchRemainingThreads();
}

/* -------------------------------------------------------------------------- */
void Pipeline::launchFrontendThread() {
  if (parallel_run_) {
    // Start frontend_thread.
    stereo_frontend_thread_ = VIO::make_unique<std::thread>(
        &StereoVisionFrontEnd::spin, CHECK_NOTNULL(vio_frontend_.get()),
        std::ref(stereo_frontend_input_queue_),
        std::ref(stereo_frontend_output_queue_), true);
    LOG(INFO) << "Frontend launched (parallel_run set to " << parallel_run_
              << ").";
  } else {
    LOG(INFO) << "Frontend running in sequential mode (parallel_run set to "
              << parallel_run_ << ").";
  }
}

/* -------------------------------------------------------------------------- */
void Pipeline::launchRemainingThreads() {
  if (parallel_run_) {
    wrapped_thread_ =
        VIO::make_unique<std::thread>(&Pipeline::processKeyframePop, this);

    backend_thread_ = VIO::make_unique<std::thread>(
        &VioBackEnd::spin,
        // Returns the pointer to vio_backend_.
        CHECK_NOTNULL(vio_backend_.get()), std::ref(backend_input_queue_),
        std::ref(backend_output_queue_), true);

    mesher_thread_ = VIO::make_unique<std::thread>(
        &Mesher::spin, &mesher_, std::ref(mesher_input_queue_),
        std::ref(mesher_output_queue_), true);

    // Start visualizer_thread.
    // visualizer_thread_ = std::thread(&Visualizer3D::spin,
    //                                 &visualizer_,
    //                                 std::ref(visualizer_input_queue_),
    //                                 std::ref(visualizer_output_queue_));
    LOG(INFO) << "Backend, mesher and visualizer launched (parallel_run set to "
              << parallel_run_ << ").";
  } else {
    LOG(INFO) << "Backend, mesher and visualizer running in sequential mode"
              << " (parallel_run set to " << parallel_run_ << ").";
  }
}

/* -------------------------------------------------------------------------- */
// Resume all workers and queues
void Pipeline::resume() {
  LOG(INFO) << "Restarting frontend workers and queues...";
  stereo_frontend_input_queue_.resume();
  stereo_frontend_output_queue_.resume();

  LOG(INFO) << "Restarting backend workers and queues...";
  backend_input_queue_.resume();
  backend_output_queue_.resume();

  LOG(INFO) << "Restarting mesher workers and queues...";
  mesher_input_queue_.resume();
  mesher_output_queue_.resume();

  LOG(INFO) << "Restarting visualizer workers and queues...";
  visualizer_input_queue_.resume();
  visualizer_output_queue_.resume();

<<<<<<< HEAD
  // Re-launch threads
  if (parallel_run_) {
    launchThreads();
  } else {
    LOG(INFO) << "Running in sequential mode (parallel_run set to "
              << parallel_run_ << ").";
  }
  is_initialized_ = true;
=======
    LOG(INFO) << "Restarting visualizer workers and queues...";
    visualizer_input_queue_.resume();
    visualizer_output_queue_.resume();

    // Re-launch threads
    /*if (parallel_run_) {
      launchThreads();
    } else {
      LOG(INFO) << "Running in sequential mode (parallel_run set to "
                << parallel_run_<< ").";
    }
    is_launched_ = true; */
>>>>>>> f243b2c9
}

/* -------------------------------------------------------------------------- */
void Pipeline::stopThreads() {
  LOG(INFO) << "Stopping workers and queues...";

  LOG(INFO) << "Stopping backend workers and queues...";
  backend_input_queue_.shutdown();
  backend_output_queue_.shutdown();
  CHECK(vio_backend_);
  vio_backend_->shutdown();

  // Shutdown workers and queues.
  LOG(INFO) << "Stopping frontend workers and queues...";
  stereo_frontend_input_queue_.shutdown();
  stereo_frontend_output_queue_.shutdown();
  CHECK(vio_frontend_);
  vio_frontend_->shutdown();

  LOG(INFO) << "Stopping mesher workers and queues...";
  mesher_input_queue_.shutdown();
  mesher_output_queue_.shutdown();
  mesher_.shutdown();

  LOG(INFO) << "Stopping visualizer workers and queues...";
  visualizer_input_queue_.shutdown();
  visualizer_output_queue_.shutdown();
  visualizer_.shutdown();

  LOG(INFO) << "Sent stop flag to all workers and queues...";
}

/* -------------------------------------------------------------------------- */
void Pipeline::joinThreads() {
  LOG(INFO) << "Joining threads...";

  LOG(INFO) << "Joining backend thread...";
  if (backend_thread_ && backend_thread_->joinable()) {
    backend_thread_->join();
    LOG(INFO) << "Joined backend thread...";
  } else {
    LOG_IF(ERROR, parallel_run_) << "Backend thread is not joinable...";
  }

  LOG(INFO) << "Joining frontend thread...";
  if (stereo_frontend_thread_ && stereo_frontend_thread_->joinable()) {
    stereo_frontend_thread_->join();
    LOG(INFO) << "Joined frontend thread...";
  } else {
    LOG_IF(ERROR, parallel_run_) << "Frontend thread is not joinable...";
  }

  LOG(INFO) << "Joining wrapped thread...";
  if (wrapped_thread_ && wrapped_thread_->joinable()) {
    wrapped_thread_->join();
    LOG(INFO) << "Joined wrapped thread...";
  } else {
    LOG_IF(ERROR, parallel_run_) << "Wrapped thread is not joinable...";
  }

  LOG(INFO) << "Joining mesher thread...";
  if (mesher_thread_ && mesher_thread_->joinable()) {
    mesher_thread_->join();
    LOG(INFO) << "Joined mesher thread...";
  } else {
    LOG_IF(ERROR, parallel_run_) << "Mesher thread is not joinable...";
  }
  // visualizer_thread_.join();

  LOG(INFO) << "All threads joined.";
}

}  // namespace VIO<|MERGE_RESOLUTION|>--- conflicted
+++ resolved
@@ -97,27 +97,6 @@
 // dependency with this...
 Pipeline::Pipeline(ETHDatasetParser* dataset, const ImuParams& imu_params,
                    bool parallel_run)
-<<<<<<< HEAD
-    : dataset_(CHECK_NOTNULL(dataset)),
-      vio_frontend_(nullptr),
-      vio_backend_(nullptr),
-      mesher_(),
-      visualizer_(static_cast<VisualizationType>(FLAGS_viz_type),
-                  dataset->getBackendType()),
-      stereo_frontend_thread_(nullptr),
-      wrapped_thread_(nullptr),
-      backend_thread_(nullptr),
-      mesher_thread_(nullptr),
-      parallel_run_(parallel_run),
-      stereo_frontend_input_queue_("stereo_frontend_input_queue"),
-      stereo_frontend_output_queue_("stereo_frontend_output_queue"),
-      backend_input_queue_("backend_input_queue"),
-      backend_output_queue_("backend_output_queue"),
-      mesher_input_queue_("mesher_input_queue"),
-      mesher_output_queue_("mesher_output_queue"),
-      visualizer_input_queue_("visualizer_input_queue"),
-      visualizer_output_queue_("visualizer_output_queue") {
-=======
   : dataset_(CHECK_NOTNULL(dataset)),
     vio_frontend_(nullptr),
     vio_backend_(nullptr),
@@ -140,7 +119,6 @@
     visualizer_output_queue_("visualizer_output_queue"),
     timestamp_lkf_(-1),
     timestamp_lkf_published_(-1) {
->>>>>>> f243b2c9
   if (FLAGS_deterministic_random_number_generator) setDeterministicPipeline();
   if (FLAGS_log_output) logger_.openLogFiles();
 
@@ -180,15 +158,10 @@
 }
 
 /* -------------------------------------------------------------------------- */
-<<<<<<< HEAD
-SpinOutputContainer Pipeline::spin(
-    const StereoImuSyncPacket& stereo_imu_sync_packet) {
-=======
 SpinOutputContainer 
     Pipeline::spin(const StereoImuSyncPacket& stereo_imu_sync_packet) {
   // Check if we have to re-initialize
   checkReInitialize(stereo_imu_sync_packet);
->>>>>>> f243b2c9
   // Initialize pipeline if not initialized
   if (!is_initialized_) {
     // Launch frontend thread
@@ -214,27 +187,9 @@
       // TODO: Don't publish if it is the trivial output
       return SpinOutputContainer();
     }
-<<<<<<< HEAD
-
-    // Re-Initialize pipeline if requested
-  } else if (stereo_imu_sync_packet.getReinitPacket().getReinitFlag()) {
-    // TODO: Add option to autoinitialize, but re-initialize from ext. pose
-    // (flag) Shutdown pipeline first
-    shutdown();
-    // Re-initialize pipeline
-    reInitialize(stereo_imu_sync_packet);
-    // Resume pipeline
-    resume();
-    return getSpinOutputContainer();
-
-  } else {
-    // TODO Warning: we do not accumulate IMU measurements for the first
-    // packet... Spin.
-=======
   } else {
     // TODO Warning: we do not accumulate IMU measurements for the first packet...
     // Spin.
->>>>>>> f243b2c9
     spinOnce(stereo_imu_sync_packet);
     return getSpinOutputContainer();
   }
@@ -243,11 +198,6 @@
 /* -------------------------------------------------------------------------- */
 // Get spin output container
 SpinOutputContainer Pipeline::getSpinOutputContainer() {
-<<<<<<< HEAD
-  return SpinOutputContainer(getTimestamp(), getEstimatedPose(),
-                             getEstimatedVelocity(), getEstimatedBias(),
-                             getEstimatedStateCovariance(), getTrackerInfo());
-=======
   SpinOutputContainer output;
   Timestamp timestamp_lkf = getTimestamp();
   // Should not be published
@@ -270,7 +220,6 @@
     logger.closeLogFiles(14);
   }
   return output;
->>>>>>> f243b2c9
 }
 
 /* -------------------------------------------------------------------------- */
@@ -469,11 +418,7 @@
     // Find regularities in the mesh if we are using RegularVIO backend.
     // TODO create a new class that is mesh segmenter or plane extractor.
     if (FLAGS_extract_planes_from_the_scene) {
-<<<<<<< HEAD
       DCHECK_EQ(dataset_->getBackendType(), 1);  // Use Regular VIO
-=======
-      CHECK_EQ(dataset_->getBackendType(), 1);  // Use Regular VIO
->>>>>>> f243b2c9
       mesher_.clusterPlanesFromMesh(&planes_, points_with_id_VIO);
     } else {
       LOG_IF_EVERY_N(WARNING,
@@ -657,16 +602,6 @@
   ///////////////////////////// GT ////////////////////////////////////////////
   // Initialize Backend using GT if available.
   std::shared_ptr<gtNavState> initialStateGT =
-<<<<<<< HEAD
-      dataset_->isGroundTruthAvailable()
-          ? std::make_shared<gtNavState>(dataset_->getGroundTruthState(
-                stereo_imu_sync_packet.getStereoFrame().getTimestamp()))
-          : std::shared_ptr<gtNavState>(nullptr);
-
-  ///////////////////////////// BACKEND //////////////////////////////////////
-  // Initialize backend with pose estimate from gravity alignment
-  initializeBackend(stereo_imu_sync_packet, initialStateGT,
-=======
       dataset_->isGroundTruthAvailable()?
         std::make_shared<gtNavState>(dataset_->getGroundTruthState(
                      stereo_imu_sync_packet.getStereoFrame().getTimestamp())) :
@@ -675,7 +610,6 @@
   ///////////////////////////// BACKEND //////////////////////////////////////
   // Initialize backend with pose estimate from gravity alignment
   initializeVioBackend(stereo_imu_sync_packet, initialStateGT, 
->>>>>>> f243b2c9
                         stereo_frame_lkf);
 
   return true;
@@ -691,8 +625,6 @@
   CHECK(vio_frontend_);
   CHECK_GE(frame_id, init_frame_id_);
   CHECK_GE(init_frame_id_ + FLAGS_num_frames_vio_init, frame_id);
-<<<<<<< HEAD
-=======
 
   // TODO(Sandro): Find a way to optimize this
   // Create ImuFrontEnd with non-zero gravity (zero bias)
@@ -704,7 +636,6 @@
   CHECK_DOUBLE_EQ(imu_frontend_real.getPreintegrationGravity().norm(),
         imu_params.n_gravity.norm());
   ///////
->>>>>>> f243b2c9
 
   // Enforce stereo frame as keyframe for initialization
   StereoImuSyncPacket stereo_imu_sync_init = stereo_imu_sync_packet;
@@ -712,12 +643,7 @@
 
   /////////////////// FIRST FRAME //////////////////////////////////////////////
   if (frame_id == init_frame_id_) {
-<<<<<<< HEAD
-
-    // Set trivial bias and gravity vector for online initialization
-=======
-    // Set trivial bias and force 5/3 point method for online initialization
->>>>>>> f243b2c9
+    // Set trivial bias, gravity and force 5/3 point method for initialization
     vio_frontend_->prepareFrontendForOnlineAlignment();
     // Initialize Stereo Frontend.
     StereoFrame stereo_frame_lkf =
@@ -776,36 +702,6 @@
 
       // Run Bundle-Adjustment and initial gravity alignment
       // TODO(Sandro): Clean up this interface
-<<<<<<< HEAD
-      gtsam::Vector3 gyro_bias;
-      gtsam::Vector3 g_iter_b0;
-      gtsam::Pose3 init_pose;
-      CHECK(bundleAdjustmentAndGravityAlignment(
-                      stereo_imu_sync_init,
-                      stereo_frame_lkf,
-                      &gyro_bias,
-                      &g_iter_b0,
-                      &init_pose));
-      // Reset frontend with non-trivial gravity and remove 53-enforcement.
-      // Update frontend with initial gyro bias estimate.
-      const gtsam::Vector3 gravity = backend_params_->n_gravity_;
-      vio_frontend_->resetFrontendAfterOnlineAlignment(gravity,
-                                                    gyro_bias);
-
-      // TODO(Sandro): Adapt this to be computed from gravity vector!!
-      // (not trivial value)
-      // Create initial state for initialization
-      std::shared_ptr<gtNavState> initialStateOGA =
-          std::make_shared<gtNavState>(gtNavState());
-
-      ///////////////////////////// BACKEND ///////////////////////////////////
-      // Initialize backend with pose estimate from gravity alignment
-      initializeBackend(stereo_imu_sync_packet, initialStateOGA,
-                        stereo_frame_lkf);
-
-      // TODO(Sandro): Create check-return for function
-      return true;
-=======
       gtsam::Vector3 gyro_bias, g_iter_b0;
       gtsam::NavState init_navstate;
 
@@ -879,7 +775,6 @@
         initialization_frontend_output_queue_.resume();
         return false;
       }
->>>>>>> f243b2c9
     }
   }
 }
@@ -916,119 +811,6 @@
 }
 
 /* -------------------------------------------------------------------------- */
-<<<<<<< HEAD
-// Perform Bundle-Adjustment and initial gravity alignment.
-// [out]: Initial navState and imu bias estimates for backend.
-// TODO(Sandro): Modify this to have
-bool Pipeline::bundleAdjustmentAndGravityAlignment(
-                      const StereoImuSyncPacket &stereo_imu_sync_init,
-                      const StereoFrame &stereo_frame_lkf,
-                      gtsam::Vector3 *gyro_bias,
-                      gtsam::Vector3 *g_iter_b0,
-                      gtsam::Pose3 *init_pose) {
-
-    // Get frontend output to backend input for online initialization
-    auto output_frontend = stereo_frontend_output_queue_.batchPop();
-    CHECK(!output_frontend.empty());
-    const StereoFrame &stereo_frame_fkf =
-        output_frontend.back()->stereo_frame_lkf_;
-    std::vector<std::shared_ptr<VioBackEndInputPayload>> inputs_backend;
-    inputs_backend.clear();
-
-    // Create inputs for online gravity alignment
-    std::vector<gtsam::PreintegratedImuMeasurements> pims;
-    pims.clear();
-    std::vector<double> delta_t_camera;
-    delta_t_camera.clear();
-    for (int i = 0; i < output_frontend.size(); i++) {
-      // Create input for backend
-      std::shared_ptr<VioBackEndInputPayload> input_backend =
-          std::make_shared<VioBackEndInputPayload>(VioBackEndInputPayload(
-              output_frontend.at(i)->stereo_frame_lkf_.getTimestamp(),
-              output_frontend.at(i)->statusSmartStereoMeasurements_,
-              output_frontend.at(i)->tracker_status_,
-              output_frontend.at(i)->pim_,
-              output_frontend.at(i)->relative_pose_body_stereo_, &planes_));
-      inputs_backend.push_back(input_backend);
-      pims.push_back(output_frontend.at(i)->pim_);
-      // Bookkeeping for timestamps
-      Timestamp timestamp_kf =
-              output_frontend.at(i)->stereo_frame_lkf_.getTimestamp();
-      delta_t_camera.push_back(UtilsOpenCV::NsecToSec(
-                      timestamp_kf - timestamp_lkf_));
-      timestamp_lkf_ = timestamp_kf;
-      // Logging
-      VLOG(10) << "Frame: "
-                << output_frontend.at(i)->stereo_frame_lkf_.getFrameId()
-                << " for initialization is "
-                << (output_frontend.at(i)->is_keyframe_ ? "a keyframe."
-                                                        : "not a keyframe.");
-    }
-    // Logging
-    VLOG(10) << "N frames for initial alignment: " << output_frontend.size();
-
-    // Run initial Bundle Adjustment and retrieve body poses
-    // wrt. to initial camera frame (v0_T_bk, for k in 0:N)
-    std::shared_ptr<gtNavState> trivial_state =
-        std::make_shared<gtNavState>(gtNavState(
-            gtsam::Pose3(),
-            gtsam::Vector3::Zero(),
-            gtsam::imuBias::ConstantBias(Vector3::Zero(), Vector3::Zero())));
-    VioBackEnd initial_backend(
-        stereo_frame_lkf.getBPoseCamLRect(),
-        stereo_frame_lkf.getLeftUndistRectCamMat(),
-        stereo_frame_lkf.getBaseline(), &trivial_state,
-        stereo_imu_sync_init.getStereoFrame().getTimestamp(),
-        stereo_imu_sync_init.getImuAccGyr(), *backend_params_,
-        FLAGS_log_output);
-    std::vector<gtsam::Pose3> estimated_poses =
-        initial_backend.addInitialVisualStatesAndOptimize(inputs_backend);
-    // Logging
-    LOG(INFO) << "Initial bundle adjustment terminated.";
-
-    // Destruct initial backend
-    // initial_backend.~VioBackEnd();
-
-    // Enforce zero bias in initial propagation
-    vio_frontend_->updateAndResetImuBias(
-        gtsam::imuBias::ConstantBias(Vector3::Zero(), Vector3::Zero()));
-    // Run initial visual-inertial alignment(OGA)
-    *gyro_bias = vio_frontend_->getCurrentImuBias().gyroscope();
-    OnlineGravityAlignment initial_alignment(
-                              estimated_poses,
-                              delta_t_camera,
-                              pims,
-                              backend_params_->n_gravity_);
-    initial_alignment.alignVisualInertialEstimates(gyro_bias, g_iter_b0,
-                                                  init_pose);
-
-    // TODO(Sandro): Create check-return for function
-    return true;
-}
-
-/* -------------------------------------------------------------------------- */
-// TODO: Adapt and create better re-initialization (online) function
-bool Pipeline::reInitialize(const StereoImuSyncPacket& stereo_imu_sync_packet) {
-  // Reset shutdown flags
-  shutdown_ = false;
-
-  CHECK(vio_frontend_);
-  vio_frontend_->restart();
-
-  CHECK(vio_backend_);
-  vio_backend_->restart();
-
-  mesher_.restart();
-
-  visualizer_.restart();
-
-  // Use default initialization function
-  return initialize(stereo_imu_sync_packet);
-}
-
-/* -------------------------------------------------------------------------- */
-=======
->>>>>>> f243b2c9
 bool Pipeline::initBackend(std::unique_ptr<VioBackEnd>* vio_backend,
                            const gtsam::Pose3& B_Pose_camLrect,
                            const gtsam::Cal3_S2& left_undist_rect_cam_mat,
@@ -1251,32 +1033,19 @@
 /* -------------------------------------------------------------------------- */
 // Resume all workers and queues
 void Pipeline::resume() {
-  LOG(INFO) << "Restarting frontend workers and queues...";
-  stereo_frontend_input_queue_.resume();
-  stereo_frontend_output_queue_.resume();
-
-  LOG(INFO) << "Restarting backend workers and queues...";
-  backend_input_queue_.resume();
-  backend_output_queue_.resume();
-
-  LOG(INFO) << "Restarting mesher workers and queues...";
-  mesher_input_queue_.resume();
-  mesher_output_queue_.resume();
-
-  LOG(INFO) << "Restarting visualizer workers and queues...";
-  visualizer_input_queue_.resume();
-  visualizer_output_queue_.resume();
-
-<<<<<<< HEAD
-  // Re-launch threads
-  if (parallel_run_) {
-    launchThreads();
-  } else {
-    LOG(INFO) << "Running in sequential mode (parallel_run set to "
-              << parallel_run_ << ").";
-  }
-  is_initialized_ = true;
-=======
+
+    LOG(INFO) << "Restarting frontend workers and queues...";
+    stereo_frontend_input_queue_.resume();
+    stereo_frontend_output_queue_.resume();
+
+    LOG(INFO) << "Restarting backend workers and queues...";
+    backend_input_queue_.resume();
+    backend_output_queue_.resume();
+
+    LOG(INFO) << "Restarting mesher workers and queues...";
+    mesher_input_queue_.resume();
+    mesher_output_queue_.resume();
+
     LOG(INFO) << "Restarting visualizer workers and queues...";
     visualizer_input_queue_.resume();
     visualizer_output_queue_.resume();
@@ -1289,7 +1058,6 @@
                 << parallel_run_<< ").";
     }
     is_launched_ = true; */
->>>>>>> f243b2c9
 }
 
 /* -------------------------------------------------------------------------- */
