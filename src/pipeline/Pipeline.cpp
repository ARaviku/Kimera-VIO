/* ----------------------------------------------------------------------------
 * Copyright 2017, Massachusetts Institute of Technology,
 * Cambridge, MA 02139
 * All Rights Reserved
 * Authors: Luca Carlone, et al. (see THANKS for the full author list)
 * See LICENSE for the license information
 * -------------------------------------------------------------------------- */

/**
 * @file   Pipeline.cpp
 * @brief  Implements VIO pipeline workflow.
 * @author Antoni Rosinol
 */

#include "pipeline/Pipeline.h"

#include <future>
#include <string>
#include <utility>
#include <vector>

#include <gflags/gflags.h>
#include <glog/logging.h>

#include <gtsam/geometry/Pose3.h>

#include "InitializationBackEnd.h"
#include "RegularVioBackEnd.h"
#include "StereoVisionFrontEnd.h"
#include "utils/Statistics.h"
#include "utils/Timer.h"

#include "OnlineGravityAlignment.h"

DEFINE_bool(log_output, false, "Log output to matlab.");
DEFINE_int32(regular_vio_backend_modality, 4u,
             "Modality for regular Vio backend, currently supported:\n"
             "0: Structureless (equivalent to normal VIO)\n"
             "1: Projection (as if it was a typical VIO backend with projection"
             "factors)\n"
             "2: Structureless and Projection, sets to projection factors the "
             "structureless factors that are supposed to be in a regularity.\n"
             "3: Projection and Regularity, sets all structureless factors to"
             "projection factors and adds regularity factors to a subset.\n"
             "4: Structureless, Projection and Regularity factors used.");
DEFINE_bool(extract_planes_from_the_scene, false,
            "Whether to use structural regularities in the scene,"
            "currently only planes.");

DEFINE_bool(visualize, true, "Enable overall visualization.");
DEFINE_bool(visualize_lmk_type, false, "Enable landmark type visualization.");
DEFINE_int32(viz_type, 0,
             "\n0: POINTCLOUD, visualize 3D VIO points (no repeated point)\n"
             "are re-plotted at every frame)\n"
             "1: MESH2D, only visualizes 2D mesh on image\n"
             "2: MESH2Dsparse, visualize a 2D mesh of (right-valid) keypoints "
             "discarding "
             "triangles corresponding to non planar obstacles\n"
             "3: MESH2DTo3Dsparse, get a 3D mesh from a 2D triangulation of "
             "the (right-VALID) "
             "keypoints in the left frame and filters out triangles \n"
             "4: NONE, does not visualize map\n");
DEFINE_bool(record_video_for_viz_3d, false,
            "Record a video as a sequence of "
            "screenshots of the 3d viz window");

DEFINE_bool(use_feature_selection, false, "Enable smart feature selection.");

DEFINE_bool(deterministic_random_number_generator, false,
            "If true the random number generator will consistently output the "
            "same sequence of pseudo-random numbers for every run (use it to "
            "have repeatable output). If false the random number generator "
            "will output a different sequence for each run.");
DEFINE_int32(min_num_obs_for_mesher_points, 4,
             "Minimum number of observations for a smart factor's landmark to "
             "to be used as a 3d point to consider for the mesher.");

DEFINE_int32(num_frames_vio_init, 25,
             "Minimum number of frames for the online "
             "gravity-aligned initialization.");

// TODO(Sandro): Create YAML file for initialization and read in!
DEFINE_double(smart_noise_sigma_bundle_adjustment, 1.5,
              "Smart noise sigma for bundle adjustment"
              " in initialization.");
DEFINE_double(outlier_rejection_bundle_adjustment, 30,
              "Outlier rejection for bundle adjustment"
              " in initialization.");
DEFINE_double(between_translation_bundle_adjustment, 0.5,
              "Between factor precision for bundle adjustment"
              " in initialization.");

namespace VIO {

Pipeline::Pipeline(const PipelineParams& params, bool parallel_run)
    : backend_type_(params.backend_type_),
      vio_frontend_(nullptr),
      vio_backend_(nullptr),
      backend_params_(params.backend_params_),
      frontend_params_(params.frontend_params_),
      mesher_(),
      visualizer_(static_cast<VisualizationType>(FLAGS_viz_type),
                  params.backend_type_),
      stereo_frontend_thread_(nullptr),
      wrapped_thread_(nullptr),
      backend_thread_(nullptr),
      mesher_thread_(nullptr),
      parallel_run_(parallel_run),
      stereo_frontend_input_queue_("stereo_frontend_input_queue"),
      stereo_frontend_output_queue_("stereo_frontend_output_queue"),
      initialization_frontend_output_queue_(
          "initialization_frontend_output_queue"),
      backend_input_queue_("backend_input_queue"),
      backend_output_queue_("backend_output_queue"),
      mesher_input_queue_("mesher_input_queue"),
      mesher_output_queue_("mesher_output_queue"),
      visualizer_input_queue_("visualizer_input_queue"),
      visualizer_output_queue_("visualizer_output_queue") {
  if (FLAGS_deterministic_random_number_generator) setDeterministicPipeline();
  if (FLAGS_log_output) logger_.openLogFiles();

  // Instantiate stereo tracker (class that tracks implements estimation
  // front-end) and print parameters.
  // TODO remove hardcoded saveImages, use gflag.
  static constexpr int saveImages =
      0;  // 0: don't show, 1: show, 2: write & save
  vio_frontend_ = VIO::make_unique<StereoVisionFrontEnd>(
<<<<<<< HEAD
      params.imu_params_, gtsam::imuBias::ConstantBias(), frontend_params_,
      saveImages, std::string(), FLAGS_log_output);
=======
      params.imu_params_,
      gtsam::imuBias::ConstantBias(),
      frontend_params_, saveImages,
      FLAGS_log_output);
>>>>>>> 1b5c5c3b

  // Instantiate feature selector: not used in vanilla implementation.
  if (FLAGS_use_feature_selection) {
    feature_selector_ = FeatureSelector(frontend_params_, *backend_params_);
  }
}

/* -------------------------------------------------------------------------- */
Pipeline::~Pipeline() {
  LOG(INFO) << "Pipeline destructor called.";
  // Shutdown pipeline if it is not already down.
  if (!shutdown_) {
    shutdown();
  } else {
    LOG(INFO) << "Manual shutdown was requested.";
  }
}

/* -------------------------------------------------------------------------- */
void Pipeline::spin(const StereoImuSyncPacket& stereo_imu_sync_packet) {
  CHECK(!shutdown_) << "Pipeline is shutdown.";
  // Check if we have to re-initialize
  checkReInitialize(stereo_imu_sync_packet);
  // Initialize pipeline if not initialized
  if (!is_initialized_) {
    // Launch frontend thread
    if (!is_launched_) {
      launchFrontendThread();
      is_launched_ = true;
      init_frame_id_ = stereo_imu_sync_packet.getStereoFrame().getFrameId();
    }
    CHECK(is_launched_);

    // Initialize pipeline.
    // TODO this is very brittle, because we are accumulating IMU data, but
    // not using it for initialization, because accumulated and actual IMU data
    // at init is the same...
    if (initialize(stereo_imu_sync_packet)) {
      LOG(INFO) << "Before launching threads.";
      launchRemainingThreads();
      LOG(INFO) << " launching threads.";
      is_initialized_ = true;
    } else {
      LOG(INFO) << "Not yet initialized...";
    }
  } else {
    // TODO Warning: we do not accumulate IMU measurements for the first
    // packet... Spin.
    spinOnce(stereo_imu_sync_packet);
  }
  return;
}

/* -------------------------------------------------------------------------- */
// Spin the pipeline only once.
void Pipeline::spinOnce(const StereoImuSyncPacket& stereo_imu_sync_packet) {
  CHECK(is_initialized_);
  ////////////////////////////// FRONT-END /////////////////////////////////////
  // Push to stereo frontend input queue.
  VLOG(2) << "Push input payload to Frontend.";
  stereo_frontend_input_queue_.push(stereo_imu_sync_packet);

  // Run the pipeline sequentially.
  if (!parallel_run_) spinSequential();
}

/* -------------------------------------------------------------------------- */
void Pipeline::processKeyframe(
    const StatusSmartStereoMeasurements& statusSmartStereoMeasurements,
    const StereoFrame& last_stereo_keyframe,
    const ImuFrontEnd::PreintegratedImuMeasurements& pim,
    const TrackingStatus& kf_tracking_status_stereo,
    const gtsam::Pose3& relative_pose_body_stereo,
    const DebugTrackerInfo&
        debug_tracker_info) {  // Only for output of pipeline
  //////////////////// BACK-END ////////////////////////////////////////////////
  // Push to backend input.
  // This should be done inside the frontend!!!!
  // Or the backend should pull from the frontend!!!!
  VLOG(2) << "Push input payload to Backend.";
  backend_input_queue_.push(VioBackEndInputPayload(
      last_stereo_keyframe.getTimestamp(), statusSmartStereoMeasurements,
      kf_tracking_status_stereo, pim, relative_pose_body_stereo, &planes_));

  // This should be done inside those who need the backend results
  // IN this case the logger!!!!!
  // But there are many more people that want backend results...
  // Pull from backend.
  VLOG(2) << "Waiting payload from Backend.";
  std::shared_ptr<VioBackEndOutputPayload> backend_output_payload =
      backend_output_queue_.popBlocking();
  LOG_IF(WARNING, !backend_output_payload) << "Missing backend output payload.";

  ////////////////// CREATE AND VISUALIZE MESH /////////////////////////////////
  PointsWithIdMap points_with_id_VIO;
  LmkIdToLmkTypeMap lmk_id_to_lmk_type_map;
  MesherOutputPayload mesher_output_payload;
  VisualizationType visualization_type =
      static_cast<VisualizationType>(FLAGS_viz_type);
  // Compute 3D mesh
  if (visualization_type == VisualizationType::MESH2DTo3Dsparse) {
    // Create and fill data packet for mesher.
    // Points_with_id_VIO contains all the points in the optimization,
    // (encoded as either smart factors or explicit values), potentially
    // restricting to points seen in at least min_num_obs_fro_mesher_points
    // keyframes (TODO restriction is not enforced for projection factors).
    // THREAD_SAFE only as long as this is running in the backend/wrapped
    // thread!!!
    // TODO(Toni) Ideally, should be sent along backend output payload, but
    // it is computationally expensive to compute.
    points_with_id_VIO =
        vio_backend_->getMapLmkIdsTo3dPointsInTimeHorizon(  // not thread-safe
            FLAGS_visualize_lmk_type ? &lmk_id_to_lmk_type_map : nullptr,
            FLAGS_min_num_obs_for_mesher_points);  // copy, thread safe,
                                                   // read-only. // This should
                                                   // be a popBlocking...
    // Push to queue.
    // In another thread, mesher is running, consuming mesher payloads.
    VLOG(2) << "Push input payload to Mesher.";
    mesher_input_queue_.push(MesherInputPayload(
        points_with_id_VIO,
        last_stereo_keyframe,  // not really thread safe, read only.
        backend_output_payload->W_Pose_Blkf_.compose(
            last_stereo_keyframe
                .getBPoseCamLRect())));  // TODO(Toni) this is constant and
                                         // should not be sent via output
                                         // payload.

    // In the mesher thread push queue with meshes for visualization.
    // Use blocking to avoid skipping frames.
    VLOG(2) << "Waiting payload from Mesher.";
    LOG_IF(WARNING, !mesher_output_queue_.popBlocking(mesher_output_payload))
        << "Mesher output queue did not pop a payload.";

    // Do this after popBlocking from Mesher so we do it sequentially, since
    // planes_ are not thread-safe.
    // Find regularities in the mesh if we are using RegularVIO backend.
    // TODO create a new class that is mesh segmenter or plane extractor.
    // This is NOT THREAD_SAFE, do it after popBlocking the mesher...
    if (FLAGS_extract_planes_from_the_scene) {
      CHECK_EQ(backend_type_, 1u);  // Use Regular VIO
      mesher_.clusterPlanesFromMesh(&planes_, points_with_id_VIO);
    } else {
      LOG_IF_EVERY_N(
          WARNING,
          backend_type_ == 1u && (FLAGS_regular_vio_backend_modality == 2u ||
                                  FLAGS_regular_vio_backend_modality == 3u ||
                                  FLAGS_regular_vio_backend_modality == 4u),
          10)
          << "Using Regular VIO without extracting planes from the scene. "
             "Set flag extract_planes_from_the_scene to true to enforce "
             "regularities.";
    }
  }

  // TODO(Toni) All these guys have the same info, should simplify.
  DCHECK(last_stereo_keyframe.getBPoseCamLRect().equals(
      backend_output_payload->B_Pose_leftCam_));
  DCHECK(last_stereo_keyframe.getBPoseCamLRect().equals(
      vio_backend_->getBPoseLeftCam()));

  if (FLAGS_visualize) {
    // Push data for visualizer thread.
    // WHO Should be pushing to the visualizer input queue????????
    // This cannot happen at all from a single module, because visualizer
    // takes input from mesher and backend right now...
    VLOG(2) << "Push input payload to Visualizer.";
    visualizer_input_queue_.push(VisualizerInputPayload(
        // Pose for trajectory viz.
        backend_output_payload->W_Pose_Blkf_ *
            last_stereo_keyframe
                .getBPoseCamLRect(),  // This should be pass at ctor level...
                                      // TODO(Toni): isn't this the same as the
                                      // backend_output_payload B_Pose_leftCam?
        // For visualizeMesh2D and visualizeMesh2DStereo.
        last_stereo_keyframe,
        // visualizeConvexHull & visualizeMesh3DWithColoredClusters
        mesher_output_payload,
        // visualizeMesh3DWithColoredClusters & visualizePoints3D
        visualization_type == VisualizationType::POINTCLOUD
            ? vio_backend_
                  ->getMapLmkIdsTo3dPointsInTimeHorizon()  // not thread-safe
            : points_with_id_VIO,
        // visualizeMesh3DWithColoredClusters & visualizePoints3D
        lmk_id_to_lmk_type_map,
        planes_,                           // visualizeMesh3DWithColoredClusters
        vio_backend_->getFactorsUnsafe(),  // For plane constraints viz.  // not
                                           // thread-safe
        backend_output_payload->state_  // For planes and plane constraints viz.
        ));
  }

  if (keyframe_rate_output_callback_) {
    static constexpr int max_time_allowed_for_keyframe_callback = 5;  // ms
    auto tic = utils::Timer::tic();
    VLOG(2) << "Call keyframe callback with spin output payload.";
    keyframe_rate_output_callback_(SpinOutputPacket(
        backend_output_payload->timestamp_kf_,
        backend_output_payload->W_Pose_Blkf_,
        backend_output_payload->W_Vel_Blkf_,
        backend_output_payload->imu_bias_lkf_, mesher_output_payload.mesh_2d_,
        mesher_output_payload.mesh_3d_,
        Visualizer3D::visualizeMesh2D(
            mesher_output_payload.mesh_2d_filtered_for_viz_,
            last_stereo_keyframe.getLeftFrame().img_),
        points_with_id_VIO, lmk_id_to_lmk_type_map,
        backend_output_payload->state_covariance_lkf_, debug_tracker_info));
    auto toc = utils::Timer::toc(tic);
    if (toc.count() > max_time_allowed_for_keyframe_callback) {
      LOG_IF(WARNING,
             "Keyframe Rate Output Callback is taking longer than it should: "
             "make sure your callback is fast!");
    }
  }
}

// Returns whether the visualizer_ is running or not. While in parallel mode,
// it does not return unless shutdown.
bool Pipeline::spinViz(bool parallel_run) {
  if (FLAGS_visualize) {
    return visualizer_.spin(
        visualizer_input_queue_, visualizer_output_queue_,
        std::bind(&Pipeline::spinDisplayOnce, this, std::placeholders::_1),
        parallel_run);
  }
  return true;
}

/* --------------------------------------------------------------------------
 */
void Pipeline::spinSequential() {
  // Spin once frontend.
  CHECK(vio_frontend_);
  vio_frontend_->spin(stereo_frontend_input_queue_,
                      stereo_frontend_output_queue_,
                      false);  // Do not run in parallel.

  // Pop from frontend.
  const auto& stereo_frontend_output_payload =
      stereo_frontend_output_queue_.pop();
  if (!stereo_frontend_output_payload) {
    // Frontend hasn't reach a keyframe, return and wait frontend to create a
    // keyframe.
    return;
  }
  CHECK(stereo_frontend_output_payload->is_keyframe_);

  // We have a keyframe. Push to backend.
  backend_input_queue_.push(VioBackEndInputPayload(
      stereo_frontend_output_payload->stereo_frame_lkf_.getTimestamp(),
      stereo_frontend_output_payload->statusSmartStereoMeasurements_,
      stereo_frontend_output_payload->tracker_status_,
      stereo_frontend_output_payload->pim_,
      stereo_frontend_output_payload->relative_pose_body_stereo_, &planes_));

  // Spin once backend. Do not run in parallel.
  CHECK(vio_backend_);
  vio_backend_->spin(backend_input_queue_, backend_output_queue_, false);

  // Pop blocking from backend.
  const auto& backend_output_payload = backend_output_queue_.popBlocking();
  CHECK(backend_output_payload);

  const auto& stereo_keyframe =
      stereo_frontend_output_payload->stereo_frame_lkf_;
  ////////////////// CREATE 3D MESH //////////////////////////////////////////
  PointsWithIdMap points_with_id_VIO;
  LmkIdToLmkTypeMap lmk_id_to_lmk_type_map;
  MesherOutputPayload mesher_output_payload;
  VisualizationType visualization_type =
      static_cast<VisualizationType>(FLAGS_viz_type);
  if (visualization_type == VisualizationType::MESH2DTo3Dsparse) {
    // Push to mesher.
    points_with_id_VIO = vio_backend_->getMapLmkIdsTo3dPointsInTimeHorizon(
        FLAGS_visualize_lmk_type ? &lmk_id_to_lmk_type_map : nullptr,
        FLAGS_min_num_obs_for_mesher_points);  // copy, thread safe,
                                               // read-only. // This should
                                               // be a popBlocking...
    // Push to queue.
    // In another thread, mesher is running, consuming mesher payloads.
    CHECK(mesher_input_queue_.push(MesherInputPayload(
        points_with_id_VIO,
        stereo_keyframe,  // not really thread safe, read only.
        backend_output_payload->W_Pose_Blkf_.compose(
            vio_backend_
                ->getBPoseLeftCam()))));  // Get camera pose, thread safe.

    // Spin once mesher.
    mesher_.spin(mesher_input_queue_, mesher_output_queue_, false);

    // Find regularities in the mesh if we are using RegularVIO backend.
    // TODO create a new class that is mesh segmenter or plane extractor.
    if (FLAGS_extract_planes_from_the_scene) {
      CHECK_EQ(backend_type_, 1);  // Use Regular VIO
      mesher_.clusterPlanesFromMesh(&planes_, points_with_id_VIO);
    } else {
      LOG_IF_EVERY_N(
          WARNING,
          backend_type_ == 1u && (FLAGS_regular_vio_backend_modality == 2u ||
                                  FLAGS_regular_vio_backend_modality == 3u ||
                                  FLAGS_regular_vio_backend_modality == 4u),
          10)
          << "Using Regular VIO without extracting planes from the scene. "
             "Set flag extract_planes_from_the_scene to true to enforce "
             "regularities.";
    }

    // Pop from mesher.
    LOG_IF(WARNING, !mesher_output_queue_.popBlocking(mesher_output_payload))
        << "Mesher output queue did not pop a payload.";
  }
  ////////////////////////////////////////////////////////////////////////////

  if (FLAGS_visualize) {
    // Push data for visualizer thread.
    // WHO Should be pushing to the visualizer input queue????????
    // This cannot happen at all from a single module, because visualizer
    // takes input from mesher and backend right now...
    visualizer_input_queue_.push(VisualizerInputPayload(
        // Pose for trajectory viz.
        vio_backend_->getWPoseBLkf() *  // The visualizer needs backend results
            stereo_keyframe
                .getBPoseCamLRect(),  // This should be pass at ctor level....
        // For visualizeMesh2D and visualizeMesh2DStereo.
        stereo_keyframe,
        // visualizeConvexHull & visualizeMesh3DWithColoredClusters
        // WARNING using move explicitly!
        std::move(mesher_output_payload),
        // visualizeMesh3DWithColoredClusters & visualizePoints3D
        visualization_type == VisualizationType::POINTCLOUD
            ?  // This is to avoid recomputing MapLmkIdsTo3d...
            vio_backend_->getMapLmkIdsTo3dPointsInTimeHorizon()
            : points_with_id_VIO,
        // visualizeMesh3DWithColoredClusters & visualizePoints3D
        lmk_id_to_lmk_type_map,
        planes_,                           // visualizeMesh3DWithColoredClusters
        vio_backend_->getFactorsUnsafe(),  // For plane constraints viz.
        vio_backend_->getState()  // For planes and plane constraints viz.
        ));

    // Spin visualizer.
    visualizer_.spin(
        visualizer_input_queue_, visualizer_output_queue_,
        std::bind(&Pipeline::spinDisplayOnce, this, std::placeholders::_1),
        false);
  }
}

// TODO: Adapt this function to be able to cope with new initialization
/* -------------------------------------------------------------------------- */
void Pipeline::shutdownWhenFinished() {
  // This is a very rough way of knowing if we have finished...
  // Since threads might be in the middle of processing data while we
  // query if the queues are empty.
  // Check every second if all queues are empty.
  // Time to sleep between queries to the queues [in seconds].
  LOG(INFO) << "Shutting down VIO pipeline once processing has finished.";
  static constexpr int sleep_time = 1;
  while (!shutdown_ &&         // Loop while not explicitly shutdown.
         (!is_initialized_ ||  // Loop while not initialized
                               // Or, once init, data is not yet consumed.
          !(stereo_frontend_input_queue_.empty() &&
            stereo_frontend_output_queue_.empty() &&
            !vio_frontend_->isWorking() && backend_input_queue_.empty() &&
            backend_output_queue_.empty() && !vio_backend_->isWorking() &&
            mesher_input_queue_.empty() && mesher_output_queue_.empty() &&
            !mesher_.isWorking() && visualizer_input_queue_.empty() &&
            visualizer_output_queue_.empty() && !visualizer_.isWorking()))) {
    VLOG_EVERY_N(10, 100)
        << "VIO pipeline status: \n"
        << "Initialized? " << is_initialized_ << '\n'
        << "Frontend input queue empty?" << stereo_frontend_input_queue_.empty()
        << '\n'
        << "Frontend output queue empty?"
        << stereo_frontend_output_queue_.empty() << '\n'
        << "Frontend is working? " << vio_frontend_->isWorking() << '\n'
        << "Backend Input queue empty?" << backend_input_queue_.empty() << '\n'
        << "Backend Output queue empty?" << backend_output_queue_.empty()
        << '\n'
        << "Backend is working? "
        << (is_initialized_ ? vio_backend_->isWorking() : false) << '\n'
        << "Mesher input queue empty?" << mesher_input_queue_.empty() << '\n'
        << "Mesher output queue empty?" << mesher_output_queue_.empty() << '\n'
        << "Mesher is working? " << mesher_.isWorking() << '\n'
        << "Visualizer input queue empty?" << visualizer_input_queue_.empty()
        << '\n'
        << "Visualizer output queue empty?" << visualizer_output_queue_.empty()
        << '\n'
        << "Visualizer is working? " << visualizer_.isWorking();
    std::this_thread::sleep_for(std::chrono::seconds(sleep_time));
  }
  LOG(INFO) << "Shutting down VIO, reason: input is empty and threads are "
               "idle.";
  if (!shutdown_) shutdown();
}

/* --------------------------------------------------------------------------
 */
void Pipeline::shutdown() {
  LOG_IF(ERROR, shutdown_) << "Shutdown requested, but Pipeline was already "
                              "shutdown.";
  LOG(INFO) << "Shutting down VIO pipeline.";
  shutdown_ = true;
  stopThreads();
  // if (parallel_run_) {
  joinThreads();
  //}
  if (FLAGS_log_output) {
    LOG(INFO) << "Closing log files";
    logger_.closeLogFiles();
  }
  LOG(INFO) << "Pipeline destructor finished.";
}

/* -------------------------------------------------------------------------- */
bool Pipeline::initialize(const StereoImuSyncPacket& stereo_imu_sync_packet) {
  // Switch initialization mode
  switch (backend_params_->autoInitialize_) {
    case 0 ... 1:  // Initialization using IMU or GT only
      return initializeFromIMUorGT(stereo_imu_sync_packet);
      break;
    case 2:  // Initialization using online gravity alignment
      return initializeOnline(stereo_imu_sync_packet);
      break;
    default:
      LOG(ERROR) << "Initialization mode doesn't exist.";
      return false;
      break;
  }
}

/* -------------------------------------------------------------------------- */
// TODO: Adapt and create better re-initialization (online) function
void Pipeline::checkReInitialize(
    const StereoImuSyncPacket& stereo_imu_sync_packet) {
  // Re-initialize pipeline if requested
  if (is_initialized_ &&
      stereo_imu_sync_packet.getReinitPacket().getReinitFlag()) {
    LOG(WARNING) << "Re-initialization triggered!";
    // Shutdown pipeline first
    shutdown();

    // Reset shutdown flags
    shutdown_ = false;
    // Set initialization flag to false
    is_initialized_ = false;
    // Set launch thread flag to false
    is_launched_ = false;
    // Reset initial id to current id
    init_frame_id_ = stereo_imu_sync_packet.getStereoFrame().getFrameId();

    // Resume threads
    CHECK(vio_frontend_);
    vio_frontend_->restart();
    CHECK(vio_backend_);
    vio_backend_->restart();
    mesher_.restart();
    visualizer_.restart();
    // Resume pipeline
    resume();
    initialization_frontend_output_queue_.resume();
  }
}

/* -------------------------------------------------------------------------- */
bool Pipeline::initializeFromIMUorGT(
    const StereoImuSyncPacket& stereo_imu_sync_packet) {
  LOG(INFO) << "------------------- Initialize Pipeline with frame k = "
            << stereo_imu_sync_packet.getStereoFrame().getFrameId()
            << "--------------------";

  /////////////////// FRONTEND
  ////////////////////////////////////////////////////
  // Initialize Stereo Frontend.
  CHECK(vio_frontend_);
  const StereoFrame& stereo_frame_lkf = vio_frontend_->processFirstStereoFrame(
      stereo_imu_sync_packet.getStereoFrame());

  ///////////////////////////// GT ////////////////////////////////////////////
  // Initialize Backend using GT if available.
  std::shared_ptr<gtNavState> initialStateGT =
      std::shared_ptr<gtNavState>(nullptr);

  ///////////////////////////// BACKEND //////////////////////////////////////
  // Initialize backend with pose estimate from gravity alignment
  initializeVioBackend(stereo_imu_sync_packet, initialStateGT,
                       stereo_frame_lkf);

  return true;
}

/* -------------------------------------------------------------------------- */
bool Pipeline::initializeOnline(
    const StereoImuSyncPacket& stereo_imu_sync_packet) {
  int frame_id = stereo_imu_sync_packet.getStereoFrame().getFrameId();
  LOG(INFO) << "------------------- Initializing Pipeline with frame k = "
            << frame_id << "--------------------";

  CHECK(vio_frontend_);
  CHECK_GE(frame_id, init_frame_id_);
  CHECK_GE(init_frame_id_ + FLAGS_num_frames_vio_init, frame_id);

  // TODO(Sandro): Find a way to optimize this
  // Create ImuFrontEnd with non-zero gravity (zero bias)
  gtsam::PreintegratedImuMeasurements::Params imu_params =
      vio_frontend_->getImuFrontEndParams();
  imu_params.n_gravity = backend_params_->n_gravity_;
  ImuFrontEnd imu_frontend_real(
      imu_params,
      gtsam::imuBias::ConstantBias(Vector3::Zero(), Vector3::Zero()));
  CHECK_DOUBLE_EQ(imu_frontend_real.getPreintegrationGravity().norm(),
                  imu_params.n_gravity.norm());
  ///////

  // Enforce stereo frame as keyframe for initialization
  // TODO: why is it copying it???
  StereoImuSyncPacket stereo_imu_sync_init = stereo_imu_sync_packet;
  stereo_imu_sync_init.setAsKeyframe();

  /////////////////// FIRST FRAME //////////////////////////////////////////////
  if (frame_id == init_frame_id_) {
    // Set trivial bias, gravity and force 5/3 point method for initialization
    vio_frontend_->prepareFrontendForOnlineAlignment();
    // Initialize Stereo Frontend.
    StereoFrame stereo_frame_lkf = vio_frontend_->processFirstStereoFrame(
        stereo_imu_sync_init.getStereoFrame());
    return false;

    /////////////////// FRONTEND
    /////////////////////////////////////////////////////
  } else {
    // Check trivial bias and gravity vector for online initialization
    vio_frontend_->checkFrontendForOnlineAlignment();
    // Spin frontend once with enforced keyframe and 53-point method
    // TODO why is this copying? (by doing make_shared?)
    auto frontend_output = vio_frontend_->spinOnce(
        std::make_shared<StereoImuSyncPacket>(stereo_imu_sync_init));
    const StereoFrame stereo_frame_lkf = frontend_output.stereo_frame_lkf_;
    // TODO(Sandro): Optionally add AHRS PIM
    InitializationInputPayload frontend_init_output(
        frontend_output.is_keyframe_,
        frontend_output.statusSmartStereoMeasurements_,
        frontend_output.tracker_status_,
        frontend_output.relative_pose_body_stereo_,
        frontend_output.stereo_frame_lkf_, frontend_output.pim_,
        frontend_output.debug_tracker_info_);
    initialization_frontend_output_queue_.push(frontend_init_output);

    // TODO(Sandro): Find a way to optimize this
    // This queue is used for the the backend optimization
    const auto& imu_stamps = stereo_imu_sync_packet.getImuStamps();
    const auto& imu_accgyr = stereo_imu_sync_packet.getImuAccGyr();
    const auto& pim =
        imu_frontend_real.preintegrateImuMeasurements(imu_stamps, imu_accgyr);
    StereoFrontEndOutputPayload frontend_real_output(
        frontend_output.is_keyframe_,
        frontend_output.statusSmartStereoMeasurements_,
        frontend_output.tracker_status_,
        frontend_output.relative_pose_body_stereo_,
        frontend_output.stereo_frame_lkf_, pim,
        frontend_output.debug_tracker_info_);
    // This queue is used for the backend after initialization
    VLOG(2) << "Initialization: Push input payload to Backend.";
    stereo_frontend_output_queue_.push(frontend_real_output);
    /////////

    // Only process set of frontend outputs after specific number of frames
    if (frame_id < (init_frame_id_ + FLAGS_num_frames_vio_init)) {
      return false;
    } else {
      ///////////////////////////// ONLINE INITIALIZER //////////////////////
      auto tic_full_init = utils::Timer::tic();

      // Create empty output variables
      gtsam::Vector3 gyro_bias, g_iter_b0;
      gtsam::NavState init_navstate;

      // Get frontend output to backend input for online initialization
      std::queue<InitializationInputPayload> output_frontend;
      CHECK(initialization_frontend_output_queue_.batchPop(&output_frontend));
      // Shutdown the initialization input queue once used
      initialization_frontend_output_queue_.shutdown();

      // Adjust parameters for Bundle Adjustment
      // TODO(Sandro): Create YAML file for initialization and read in!
      VioBackEndParams backend_params_init(*backend_params_);
      backend_params_init.smartNoiseSigma_ =
          FLAGS_smart_noise_sigma_bundle_adjustment;
      backend_params_init.outlierRejection_ =
          FLAGS_outlier_rejection_bundle_adjustment;
      backend_params_init.betweenTranslationPrecision_ =
          FLAGS_between_translation_bundle_adjustment;

      // Create initial backend
      InitializationBackEnd initial_backend(
          output_frontend.front().stereo_frame_lkf_.getBPoseCamLRect(),
          output_frontend.front().stereo_frame_lkf_.getLeftUndistRectCamMat(),
          output_frontend.front().stereo_frame_lkf_.getBaseline(),
          backend_params_init, FLAGS_log_output);

      // Enforce zero bias in initial propagation
      // TODO(Sandro): Remove this, once AHRS is implemented
      vio_frontend_->updateAndResetImuBias(
          gtsam::imuBias::ConstantBias(Vector3::Zero(), Vector3::Zero()));
      gyro_bias = vio_frontend_->getCurrentImuBias().gyroscope();

      // Initialize if successful
      if (initial_backend.bundleAdjustmentAndGravityAlignment(
              output_frontend, &gyro_bias, &g_iter_b0, &init_navstate)) {
        LOG(INFO) << "Bundle adjustment and alignment successful!";

        // Create initial state for initialization from online gravity
        std::shared_ptr<gtNavState> initial_state_OGA =
            std::make_shared<gtNavState>(init_navstate,
                                         ImuBias(gtsam::Vector3(), gyro_bias));

        // Reset frontend with non-trivial gravity and remove 53-enforcement.
        // Update frontend with initial gyro bias estimate.
        const gtsam::Vector3 gravity = backend_params_->n_gravity_;
        vio_frontend_->resetFrontendAfterOnlineAlignment(gravity, gyro_bias);

        auto full_init_duration =
            utils::Timer::toc<std::chrono::nanoseconds>(tic_full_init).count();
        LOG(INFO) << "Time used for initialization: "
                  << (double(full_init_duration) / double(1e6)) << " (ms).";

        ///////////////////////////// BACKEND ////////////////////////////////
        // Initialize backend with pose estimate from gravity alignment
        initializeVioBackend(stereo_imu_sync_packet, initial_state_OGA,
                             stereo_frame_lkf);
        LOG(INFO) << "Initialization finalized.";

        // TODO(Sandro): Create check-return for function
        return true;
      } else {
        // Reset initialization
        LOG(WARNING) << "Bundle adjustment or alignment failed!";
        init_frame_id_ = stereo_imu_sync_packet.getStereoFrame().getFrameId();
        stereo_frontend_output_queue_.shutdown();
        initialization_frontend_output_queue_.shutdown();
        stereo_frontend_output_queue_.resume();
        initialization_frontend_output_queue_.resume();
        return false;
      }
    }
  }
}

/* -------------------------------------------------------------------------- */
// TODO(Sandro): Unify both functions below (init backend)
//////////////////// UNIFY
bool Pipeline::initializeVioBackend(
    const StereoImuSyncPacket& stereo_imu_sync_packet,
    std::shared_ptr<gtNavState> initial_state,
    const StereoFrame& stereo_frame_lkf) {
  ///////////////////////////// BACKEND ///////////////////////////////////
  initBackend(
      &vio_backend_, stereo_frame_lkf.getBPoseCamLRect(),
      stereo_frame_lkf.getLeftUndistRectCamMat(),
      stereo_frame_lkf.getBaseline(), *backend_params_, &initial_state,
      stereo_imu_sync_packet.getStereoFrame().getTimestamp(),
      stereo_imu_sync_packet.getImuAccGyr());  // No timestamps needed for IMU?
  vio_backend_->registerImuBiasUpdateCallback(
      std::bind(&StereoVisionFrontEnd::updateImuBias,
                // Send a cref: constant reference because vio_frontend_ is
                // not copyable.
                std::cref(*vio_frontend_), std::placeholders::_1));

  ////////////////// DEBUG INITIALIZATION //////////////////////////////////
  // if (FLAGS_log_output) {
  //   logger_.displayInitialStateVioInfo(
  //       *dataset_, vio_backend_, *CHECK_NOTNULL(initial_state.get()),
  //       stereo_imu_sync_packet.getImuAccGyr(),
  //       stereo_imu_sync_packet.getStereoFrame().getTimestamp());
  //   // Store latest pose estimate.
  //   logger_.W_Pose_Bprevkf_vio_ = vio_backend_->getWPoseBLkf();
  // } // TODO place elsewhere since dataset no longer in pipeline
  return true;
}

/* --------------------------------------------------------------------------
 */
bool Pipeline::initBackend(std::unique_ptr<VioBackEnd>* vio_backend,
                           const gtsam::Pose3& B_Pose_camLrect,
                           const gtsam::Cal3_S2& left_undist_rect_cam_mat,
                           const double& baseline,
                           const VioBackEndParams& vio_params,
                           std::shared_ptr<gtNavState>* initial_state_gt,
                           const Timestamp& timestamp_k,
                           const ImuAccGyrS& imu_accgyr) {
  CHECK_NOTNULL(vio_backend);
  // Create VIO.
  switch (backend_type_) {
    case 0: {
      LOG(INFO) << "\e[1m Using Normal VIO. \e[0m";
      *vio_backend = VIO::make_unique<VioBackEnd>(
          B_Pose_camLrect, left_undist_rect_cam_mat, baseline, initial_state_gt,
          timestamp_k, imu_accgyr, vio_params, FLAGS_log_output);
      break;
    }
    case 1: {
      LOG(INFO) << "\e[1m Using Regular VIO with modality "
                << FLAGS_regular_vio_backend_modality << "\e[0m";
      *vio_backend = VIO::make_unique<RegularVioBackEnd>(
          B_Pose_camLrect, left_undist_rect_cam_mat, baseline, initial_state_gt,
          timestamp_k, imu_accgyr, vio_params, FLAGS_log_output,
          static_cast<RegularVioBackEnd::BackendModality>(
              FLAGS_regular_vio_backend_modality));
      break;
    }
    default: {
      LOG(FATAL) << "Requested backend type is not supported.\n"
                 << "Currently supported backend types:\n"
                 << "0: normal VIO\n"
                 << "1: regular VIO\n"
                 << " but requested backend: " << backend_type_;
    }
  }
  return true;
}
//////////////////// UNIFY

/* --------------------------------------------------------------------------
 */
void Pipeline::spinDisplayOnce(
    VisualizerOutputPayload& visualizer_output_payload) {
  // Display 3D window.
  if (visualizer_output_payload.visualization_type_ !=
      VisualizationType::NONE) {
    VLOG(10) << "Spin Visualize 3D output.";
    // visualizer_output_payload->window_.spin();
    CHECK(!visualizer_output_payload.window_.wasStopped());
    visualizer_output_payload.window_.spinOnce(1, true);
    // TODO this is not very thread-safe!!! Since recordVideo might modify
    // window_ in this thread, while it might also be called in viz thread.
    if (FLAGS_record_video_for_viz_3d) {
      visualizer_.recordVideo();
    }
  }

  // Display 2D images.
  for (const ImageToDisplay& img_to_display :
       visualizer_output_payload.images_to_display_) {
    cv::imshow(img_to_display.name_, img_to_display.image_);
  }
  VLOG(10) << "Spin Visualize 2D output.";
  cv::waitKey(1);
}

/* --------------------------------------------------------------------------
 */
StatusSmartStereoMeasurements Pipeline::featureSelect(
    const VioFrontEndParams& tracker_params, const Timestamp& timestamp_k,
    const Timestamp& timestamp_lkf, const gtsam::Pose3& W_Pose_Blkf,
    double* feature_selection_time,
    std::shared_ptr<StereoFrame>& stereoFrame_km1,
    const StatusSmartStereoMeasurements& status_smart_stereo_meas,
    int cur_kf_id, int save_image_selector, const gtsam::Matrix& curr_state_cov,
    const Frame& left_frame) {  // last one for visualization only
  CHECK_NOTNULL(feature_selection_time);

  // ------------ DATA ABOUT CURRENT AND FUTURE ROBOT STATE ------------- //
  size_t nrKfInHorizon = round(tracker_params.featureSelectionHorizon_ /
                               tracker_params.intra_keyframe_time_);
  VLOG(100) << "nrKfInHorizon for selector: " << nrKfInHorizon;

  // Future poses are gt and might be far from the vio pose: we have to
  // attach the *relative* poses from the gt to the latest vio estimate.
  // W_Pose_Bkf_gt    : ground truth pose at previous keyframe.
  // vio->W_Pose_Blkf_: vio pose at previous keyframe.
  // More important than the time, it is important that
  // it is the same time as vio->W_Pose_Blkf_
  KeyframeToStampedPose posesAtFutureKeyframes;
  Pose3 W_Pose_Bkf_gt;

  VLOG(100) << "Starting feature selection...";
  SmartStereoMeasurements trackedAndSelectedSmartStereoMeasurements;
  std::tie(trackedAndSelectedSmartStereoMeasurements, *feature_selection_time) =
      feature_selector_.splitTrackedAndNewFeatures_Select_Display(
          stereoFrame_km1, status_smart_stereo_meas.second, cur_kf_id,
          save_image_selector, tracker_params.featureSelectionCriterion_,
          tracker_params.featureSelectionNrCornersToSelect_,
          tracker_params.maxFeatureAge_, posesAtFutureKeyframes, curr_state_cov,
          std::string(),
          left_frame);  // last 2 are for visualization
  VLOG(100) << "Feature selection completed.";

  // Same status as before.
  TrackerStatusSummary status = status_smart_stereo_meas.first;
  return std::make_pair(status, trackedAndSelectedSmartStereoMeasurements);
}

/* --------------------------------------------------------------------------
 */
void Pipeline::processKeyframePop() {
  // TODO (Sandro): Adapt to be able to batch pop frames for batch backend
  // Pull from stereo frontend output queue.
  LOG(INFO) << "Spinning wrapped thread.";
  while (!shutdown_) {
    // Here we are inside the WRAPPED THREAD //
    VLOG(2) << "Waiting payload from Frontend.";
    std::shared_ptr<StereoFrontEndOutputPayload>
        stereo_frontend_output_payload =
            stereo_frontend_output_queue_.popBlocking();
    if (!stereo_frontend_output_payload) {
      LOG(WARNING) << "Missing frontend output payload.";
      continue;
    }
    CHECK(stereo_frontend_output_payload->is_keyframe_);

    ////////////////////////////////////////////////////////////////////////////
    // So from this point on, we have a keyframe.
    // Pass info to VIO
    // Actual keyframe processing. Call to backend.
    ////////////////////////////// BACK-END
    ///////////////////////////////////////
    VLOG(2) << "Process Keyframe in BackEnd";
    processKeyframe(
        stereo_frontend_output_payload->statusSmartStereoMeasurements_,
        stereo_frontend_output_payload->stereo_frame_lkf_,
        stereo_frontend_output_payload->pim_,
        stereo_frontend_output_payload->tracker_status_,
        stereo_frontend_output_payload->relative_pose_body_stereo_,
        stereo_frontend_output_payload->debug_tracker_info_);
  }
  LOG(INFO) << "Shutdown wrapped thread.";
}

/* --------------------------------------------------------------------------
 */
void Pipeline::launchThreads() {
  LOG(INFO) << "Launching threads.";
  launchFrontendThread();
  launchRemainingThreads();
}

/* -------------------------------------------------------------------------- */
void Pipeline::launchFrontendThread() {
  if (parallel_run_) {
    // Start frontend_thread.
    stereo_frontend_thread_ = VIO::make_unique<std::thread>(
        &StereoVisionFrontEnd::spin, CHECK_NOTNULL(vio_frontend_.get()),
        std::ref(stereo_frontend_input_queue_),
        std::ref(stereo_frontend_output_queue_), true);
    LOG(INFO) << "Frontend launched (parallel_run set to " << parallel_run_
              << ").";
  } else {
    LOG(INFO) << "Frontend running in sequential mode (parallel_run set to "
              << parallel_run_ << ").";
  }
}

/* -------------------------------------------------------------------------- */
void Pipeline::launchRemainingThreads() {
  if (parallel_run_) {
    wrapped_thread_ =
        VIO::make_unique<std::thread>(&Pipeline::processKeyframePop, this);

    backend_thread_ = VIO::make_unique<std::thread>(
        &VioBackEnd::spin,
        // Returns the pointer to vio_backend_.
        CHECK_NOTNULL(vio_backend_.get()), std::ref(backend_input_queue_),
        std::ref(backend_output_queue_), true);

    mesher_thread_ = VIO::make_unique<std::thread>(
        &Mesher::spin, &mesher_, std::ref(mesher_input_queue_),
        std::ref(mesher_output_queue_), true);

    // Start visualizer_thread.
    // visualizer_thread_ = std::thread(&Visualizer3D::spin,
    //                                 &visualizer_,
    //                                 std::ref(visualizer_input_queue_),
    //                                 std::ref(visualizer_output_queue_));
    LOG(INFO) << "Backend, mesher and visualizer launched (parallel_run set to "
              << parallel_run_ << ").";
  } else {
    LOG(INFO) << "Backend, mesher and visualizer running in sequential mode"
              << " (parallel_run set to " << parallel_run_ << ").";
  }
}

/* --------------------------------------------------------------------------
 */
// Resume all workers and queues
void Pipeline::resume() {
  LOG(INFO) << "Restarting frontend workers and queues...";
  stereo_frontend_input_queue_.resume();
  stereo_frontend_output_queue_.resume();

  LOG(INFO) << "Restarting backend workers and queues...";
  backend_input_queue_.resume();
  backend_output_queue_.resume();

  LOG(INFO) << "Restarting mesher workers and queues...";
  mesher_input_queue_.resume();
  mesher_output_queue_.resume();

  LOG(INFO) << "Restarting visualizer workers and queues...";
  visualizer_input_queue_.resume();
  visualizer_output_queue_.resume();

  // Re-launch threads
  /*if (parallel_run_) {
    launchThreads();
  } else {
    LOG(INFO) << "Running in sequential mode (parallel_run set to "
              << parallel_run_<< ").";
  }
  is_launched_ = true; */
}

/* --------------------------------------------------------------------------
 */
void Pipeline::stopThreads() {
  LOG(INFO) << "Stopping workers and queues...";

  LOG(INFO) << "Stopping backend workers and queues...";
  backend_input_queue_.shutdown();
  backend_output_queue_.shutdown();
  CHECK(vio_backend_);
  vio_backend_->shutdown();

  // Shutdown workers and queues.
  LOG(INFO) << "Stopping frontend workers and queues...";
  stereo_frontend_input_queue_.shutdown();
  stereo_frontend_output_queue_.shutdown();
  CHECK(vio_frontend_);
  vio_frontend_->shutdown();

  LOG(INFO) << "Stopping mesher workers and queues...";
  mesher_input_queue_.shutdown();
  mesher_output_queue_.shutdown();
  mesher_.shutdown();

  LOG(INFO) << "Stopping visualizer workers and queues...";
  visualizer_input_queue_.shutdown();
  visualizer_output_queue_.shutdown();
  visualizer_.shutdown();

  LOG(INFO) << "Sent stop flag to all workers and queues...";
}

/* --------------------------------------------------------------------------
 */
void Pipeline::joinThreads() {
  LOG(INFO) << "Joining threads...";

  LOG(INFO) << "Joining backend thread...";
  if (backend_thread_ && backend_thread_->joinable()) {
    backend_thread_->join();
    LOG(INFO) << "Joined backend thread...";
  } else {
    LOG_IF(ERROR, parallel_run_) << "Backend thread is not joinable...";
  }

  LOG(INFO) << "Joining frontend thread...";
  if (stereo_frontend_thread_ && stereo_frontend_thread_->joinable()) {
    stereo_frontend_thread_->join();
    LOG(INFO) << "Joined frontend thread...";
  } else {
    LOG_IF(ERROR, parallel_run_) << "Frontend thread is not joinable...";
  }

  LOG(INFO) << "Joining wrapped thread...";
  if (wrapped_thread_ && wrapped_thread_->joinable()) {
    wrapped_thread_->join();
    LOG(INFO) << "Joined wrapped thread...";
  } else {
    LOG_IF(ERROR, parallel_run_) << "Wrapped thread is not joinable...";
  }

  LOG(INFO) << "Joining mesher thread...";
  if (mesher_thread_ && mesher_thread_->joinable()) {
    mesher_thread_->join();
    LOG(INFO) << "Joined mesher thread...";
  } else {
    LOG_IF(ERROR, parallel_run_) << "Mesher thread is not joinable...";
  }
  // visualizer_thread_.join();

  LOG(INFO) << "All threads joined.";
}

}  // namespace VIO<|MERGE_RESOLUTION|>--- conflicted
+++ resolved
@@ -125,15 +125,10 @@
   static constexpr int saveImages =
       0;  // 0: don't show, 1: show, 2: write & save
   vio_frontend_ = VIO::make_unique<StereoVisionFrontEnd>(
-<<<<<<< HEAD
-      params.imu_params_, gtsam::imuBias::ConstantBias(), frontend_params_,
-      saveImages, std::string(), FLAGS_log_output);
-=======
       params.imu_params_,
       gtsam::imuBias::ConstantBias(),
       frontend_params_, saveImages,
       FLAGS_log_output);
->>>>>>> 1b5c5c3b
 
   // Instantiate feature selector: not used in vanilla implementation.
   if (FLAGS_use_feature_selection) {
