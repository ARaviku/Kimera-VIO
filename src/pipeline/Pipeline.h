--- conflicted
+++ resolved
@@ -22,13 +22,9 @@
 #include <utility>  // for make_pair
 #include <vector>
 
-<<<<<<< HEAD
 #include <gtsam/navigation/ImuBias.h>
 
 #include "datasource/DataSource.h"
-=======
-#include "ETH_parser.h"
->>>>>>> c6249bcc
 #include "FeatureSelector.h"
 #include "LoggerMatlab.h"
 #include "StereoImuSyncPacket.h"
@@ -50,21 +46,12 @@
 namespace VIO {
 class Pipeline {
  public:
-<<<<<<< HEAD
   Pipeline(const PipelineParams& params, bool parallel_run = true);
-=======
-  Pipeline(ETHDatasetParser* dataset, const ImuParams& imu_params,
-           bool parallel_run = true);
->>>>>>> c6249bcc
 
   ~Pipeline();
 
   // Main spin, runs the pipeline.
-<<<<<<< HEAD
-  SpinOutputContainer spin(const StereoImuSyncPacket& stereo_imu_sync_packet);
-=======
   void spin(const StereoImuSyncPacket& stereo_imu_sync_packet);
->>>>>>> c6249bcc
 
   // Run an endless loop until shutdown to visualize.
   void spinViz(bool parallel_run = true);
@@ -91,32 +78,11 @@
     return mesher_output_queue_;
   }
 
-  gtsam::Vector3 getEstimatedVelocity() { return vio_backend_->getWVelBLkf(); }
-
-  gtsam::Pose3 getEstimatedPose() { return vio_backend_->getWPoseBLkf(); }
-
-  ImuBias getEstimatedBias() { return vio_backend_->getLatestImuBias(); }
-
-  Timestamp getTimestamp() {
-    return vio_backend_->getTimestampLkf();
-  }
-
-  gtsam::Matrix getEstimatedStateCovariance() {
-    return vio_backend_->getStateCovarianceLkf();
-  }
-
-  DebugTrackerInfo getTrackerInfo() { return debug_tracker_info_; }
-
   inline void registerSemanticMeshSegmentationCallback(
       Mesher::Mesh3dVizPropertiesSetterCallback cb) {
     visualizer_.registerMesh3dVizProperties(cb);
   }
 
-<<<<<<< HEAD
-  SpinOutputContainer getSpinOutputContainer();
-
-=======
->>>>>>> c6249bcc
  private:
   // Initialize random seed for repeatability (only on the same machine).
   // TODO Still does not make RANSAC REPEATABLE across different machines.
@@ -170,11 +136,7 @@
       const StereoFrame& last_stereo_keyframe);
 
   StatusSmartStereoMeasurements featureSelect(
-<<<<<<< HEAD
       const VioFrontEndParams& tracker_params,
-=======
-      const VioFrontEndParams& tracker_params, const ETHDatasetParser& dataset,
->>>>>>> c6249bcc
       const Timestamp& timestamp_k, const Timestamp& timestamp_lkf,
       const gtsam::Pose3& W_Pose_Blkf, double* feature_selection_time,
       std::shared_ptr<StereoFrame>& stereoFrame_km1,
@@ -199,13 +161,6 @@
 
   // Data provider.
 
-<<<<<<< HEAD
-  // For bookkeeping
-  Timestamp timestamp_lkf_;
-  Timestamp timestamp_lkf_published_;
-
-=======
->>>>>>> c6249bcc
   // Init Vio parameter
   VioBackEndParamsConstPtr backend_params_;
   VioFrontEndParams frontend_params_;
@@ -214,9 +169,6 @@
   // Frontend.
   std::unique_ptr<StereoVisionFrontEnd> vio_frontend_;
   FeatureSelector feature_selector_;
-
-  // Debug information from frontend (this is the only going out)
-  DebugTrackerInfo debug_tracker_info_;
 
   // Stereo vision frontend payloads.
   ThreadsafeQueue<StereoImuSyncPacket> stereo_frontend_input_queue_;
