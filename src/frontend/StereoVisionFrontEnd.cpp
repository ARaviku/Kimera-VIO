/* ----------------------------------------------------------------------------
 * Copyright 2017, Massachusetts Institute of Technology,
 * Cambridge, MA 02139
 * All Rights Reserved
 * Authors: Luca Carlone, et al. (see THANKS for the full author list)
 * See LICENSE for the license information
 * -------------------------------------------------------------------------- */

/**
 * @file   StereoVisionFrontEnd.cpp
 * @brief  Class describing a stereo tracker
 * @author Antoni Rosinol
 * @author Luca Carlone
 */

#include "kimera-vio/frontend/StereoVisionFrontEnd.h"

#include <gflags/gflags.h>
#include <glog/logging.h>

#include <gtsam/geometry/Rot3.h>

#include "kimera-vio/utils/Timer.h"
#include "kimera-vio/utils/UtilsNumerical.h"

DEFINE_bool(log_stereo_matching_images,
            false,
            "Display/Save mono tracking rectified and unrectified images.");
namespace VIO {

StereoVisionFrontEnd::StereoVisionFrontEnd(
    const ImuParams& imu_params,
    const ImuBias& imu_initial_bias,
    const FrontendParams& frontend_params,
    const StereoCamera::ConstPtr& stereo_camera,
    DisplayQueue* display_queue,
    bool log_output)
    : VisionFrontEnd(imu_params, imu_initial_bias, display_queue, log_output),
      stereoFrame_k_(nullptr),
      stereoFrame_km1_(nullptr),
      stereoFrame_lkf_(nullptr),
      keyframe_R_ref_frame_(gtsam::Rot3::identity()),
      feature_detector_(nullptr),
      frontend_params_(frontend_params),
      stereo_camera_(stereo_camera),
      stereo_matcher_(stereo_camera, frontend_params.stereo_matching_params_),
      output_images_path_("./outputImages/") {  // Only for debugging and visualization.
  CHECK(stereo_camera_);

  feature_detector_ = VIO::make_unique<FeatureDetector>(
      frontend_params.feature_detector_params_);

  tracker_ =
      VIO::make_unique<Tracker>(frontend_params_, stereo_camera_->getLeftCamera(), display_queue);

  if (VLOG_IS_ON(1)) tracker_->tracker_params_.print();
}

StereoVisionFrontEnd::~StereoVisionFrontEnd() {
  LOG(INFO) << "StereoVisionFrontEnd destructor called.";
}

StereoFrontendOutput::UniquePtr StereoVisionFrontEnd::bootstrapSpin(
    const StereoFrontEndInputPayload& input) {
  CHECK(frontend_state_ == FrontendState::Bootstrap);

  // Initialize members of the frontend
  processFirstStereoFrame(input.getStereoFrame());

  // Initialization done, set state to nominal
  frontend_state_ = FrontendState::Nominal;

  // Create mostly unvalid output, to send the imu_acc_gyrs to the backend.
  CHECK(stereoFrame_lkf_);
  return VIO::make_unique<StereoFrontendOutput>(
      stereoFrame_lkf_->isKeyframe(),
      nullptr,
      TrackingStatus::DISABLED,
      getRelativePoseBodyStereo(),
      stereo_camera_->getBodyPoseLeftCamRect(),
      *stereoFrame_lkf_,
      nullptr,
      input.getImuAccGyrs(),
      cv::Mat(),
      getTrackerInfo());
}

StereoFrontendOutput::UniquePtr StereoVisionFrontEnd::nominalSpin(
    const StereoFrontEndInputPayload& input) {
  CHECK(frontend_state_ == FrontendState::Nominal);
  // For timing
  utils::StatsCollector timing_stats_frame_rate("VioFrontEnd Frame Rate [ms]");
  utils::StatsCollector timing_stats_keyframe_rate(
      "VioFrontEnd Keyframe Rate [ms]");
  auto start_time = utils::Timer::tic();

  // Get stereo info
  const StereoFrame& stereoFrame_k = input.getStereoFrame();
  const auto& k = stereoFrame_k.id_;
  VLOG(1) << "------------------- Processing frame k = " << k
          << "--------------------";

  ////////////////////////////// PROCESS IMU DATA //////////////////////////////

  // Print IMU data.
  if (VLOG_IS_ON(10)) input.print();

  // For k > 1
  // The preintegration btw frames is needed for RANSAC.
  // But note that we are using interpolated "fake" values when doing the preint
  // egration!! Should we remove them??
  // Actually, currently does not integrate fake interpolated meas as it does
  // not take the last measurement into account (although it takes its stamp
  // into account!!!).
  auto tic_full_preint = utils::Timer::tic();
  const ImuFrontEnd::PimPtr& pim = imu_frontend_->preintegrateImuMeasurements(
      input.getImuStamps(), input.getImuAccGyrs());
  CHECK(pim);

  auto full_preint_duration =
      utils::Timer::toc<std::chrono::microseconds>(tic_full_preint).count();
  // Don't add them because they are confusing
  // utils::StatsCollector stats_full_preint("IMU Preintegration Timing [us]");
  // stats_full_preint.AddSample(full_preint_duration);
  VLOG_IF(1, full_preint_duration != 0.0)
      << "Current IMU Preintegration frequency: " << 10e6 / full_preint_duration
      << " Hz. (" << full_preint_duration << " us).";

  // On the left camera rectified!!
  const gtsam::Rot3 body_Rot_cam =
      stereo_camera_->getBodyPoseLeftCamRect().rotation();
  const gtsam::Rot3 cam_Rot_body = body_Rot_cam.inverse();

  // Relative rotation of the left cam rectified from the last keyframe to the
  // curr frame. pim.deltaRij() corresponds to bodyLkf_R_bodyK_imu
  gtsam::Rot3 camLrectLkf_R_camLrectK_imu =
      cam_Rot_body * pim->deltaRij() * body_Rot_cam;

  if (VLOG_IS_ON(10)) {
    body_Rot_cam.print("Body_Rot_cam");
    camLrectLkf_R_camLrectK_imu.print("calLrectLkf_R_camLrectK_imu");
  }
  //////////////////////////////////////////////////////////////////////////////

  /////////////////////////////// TRACKING /////////////////////////////////////
  // Main function for tracking.
  // Rotation used in 1 and 2 point ransac.
  VLOG(10) << "Starting processStereoFrame...";
  cv::Mat feature_tracks;
  StatusStereoMeasurementsPtr status_stereo_measurements = processStereoFrame(
      stereoFrame_k, camLrectLkf_R_camLrectK_imu, &feature_tracks);

  CHECK(!stereoFrame_k_);  // processStereoFrame is setting this to nullptr!!!
  VLOG(10) << "Finished processStereoFrame.";
  //////////////////////////////////////////////////////////////////////////////

  if (stereoFrame_km1_->isKeyframe()) {
    // We got a keyframe!
    CHECK_EQ(stereoFrame_lkf_->timestamp_,
             stereoFrame_km1_->timestamp_);
    CHECK_EQ(stereoFrame_lkf_->id_, stereoFrame_km1_->id_);
    CHECK(!stereoFrame_k_);
    CHECK(stereoFrame_lkf_->isKeyframe());
    VLOG(1) << "Keyframe " << k
            << " with: " << status_stereo_measurements->second.size()
            << " smart measurements";

    ////////////////// DEBUG INFO FOR FRONT-END ////////////////////////////////
    if (logger_) {
      logger_->logFrontendStats(
          stereoFrame_lkf_->timestamp_,
          getTrackerInfo(),
          tracker_status_summary_,
<<<<<<< HEAD
          stereoFrame_km1_->getLeftFrame().getNrValidKeypoints());
      logger_->logFrontendRansac(stereoFrame_lkf_->getTimestamp(),
=======
          stereoFrame_km1_->left_frame_.getNrValidKeypoints());
      // Logger needs information in camera frame for evaluation
      logger_->logFrontendRansac(stereoFrame_lkf_->timestamp_,
>>>>>>> 2db8b623
                                 tracker_status_summary_.lkf_T_k_mono_,
                                 tracker_status_summary_.lkf_T_k_stereo_);
    }
    ////////////////////////////////////////////////////////////////////////////

    // Reset integration the later the better so that we give to the backend
    // the most time possible to update the IMU bias.
    VLOG(10) << "Reset IMU preintegration with latest IMU bias.";
    imu_frontend_->resetIntegrationWithCachedBias();

    // Record keyframe rate timing
    timing_stats_keyframe_rate.AddSample(utils::Timer::toc(start_time).count());

    // Return the output of the frontend for the others.
    VLOG(2) << "Frontend output is a keyframe: pushing to output callbacks.";
    return VIO::make_unique<StereoFrontendOutput>(
        true,
        status_stereo_measurements,
        tracker_status_summary_.kfTrackingStatus_stereo_,
        getRelativePoseBodyStereo(),
        stereo_camera_->getBodyPoseLeftCamRect(),
        *stereoFrame_lkf_,  //! This is really the current keyframe in this if
        pim,
        input.getImuAccGyrs(),
        feature_tracks,
        getTrackerInfo());
  } else {
    // Record frame rate timing
    timing_stats_frame_rate.AddSample(utils::Timer::toc(start_time).count());

    // We don't have a keyframe.
    VLOG(2) << "Frontend output is not a keyframe. Skipping output queue push.";
    return VIO::make_unique<StereoFrontendOutput>(
        false,
        status_stereo_measurements,
        TrackingStatus::INVALID,
        getRelativePoseBodyStereo(),
        stereo_camera_->getBodyPoseLeftCamRect(),
        *stereoFrame_lkf_,
        pim,
        input.getImuAccGyrs(),
        feature_tracks,
        getTrackerInfo());
  }
}

/* -------------------------------------------------------------------------- */
// TODO this can be greatly improved, but we need to get rid of global variables
// stereoFrame_km1_, stereoFrame_lkf_, stereoFrame_k_, etc...
void StereoVisionFrontEnd::processFirstStereoFrame(
    const StereoFrame& firstFrame) {
  VLOG(2) << "Processing first stereo frame \n";
  stereoFrame_k_ =
      std::make_shared<StereoFrame>(firstFrame);  // TODO this can be optimized!
  stereoFrame_k_->setIsKeyframe(true);
  last_keyframe_timestamp_ = stereoFrame_k_->timestamp_;

  // Tracking is based on left frame.
  Frame* left_frame = &stereoFrame_k_->left_frame_;
  CHECK_EQ(left_frame->keypoints_.size(), 0)
      << "Keypoints already present in first frame: please do not extract"
         " keypoints manually";

  // Perform feature detection.
  CHECK(feature_detector_);
  feature_detector_->featureDetection(left_frame);

  // Get 3D points via stereo.
  stereo_matcher_.sparseStereoReconstruction(stereoFrame_k_.get());

  // Prepare for next iteration.
  stereoFrame_km1_ = stereoFrame_k_;
  stereoFrame_lkf_ = stereoFrame_k_;
  stereoFrame_k_.reset();
  ++frame_count_;

  ///////////////////////////// IMU FRONTEND ///////////////////////////////////
  // Initialize IMU frontend.
  imu_frontend_->resetIntegrationWithCachedBias();
}

/* -------------------------------------------------------------------------- */
// FRONTEND WORKHORSE
// THIS FUNCTION CAN BE GREATLY OPTIMIZED
// TODO(marcus): const ref cur_frame mutable members are modified! label is misleading
StatusStereoMeasurementsPtr StereoVisionFrontEnd::processStereoFrame(
    const StereoFrame& cur_frame,
    const gtsam::Rot3& keyframe_R_cur_frame,
    cv::Mat* feature_tracks) {
  CHECK(tracker_);
  VLOG(2) << "===================================================\n"
          << "Frame number: " << frame_count_ << " at time "
          << cur_frame.timestamp_ << " empirical framerate (sec): "
          << UtilsNumerical::NsecToSec(cur_frame.timestamp_ -
                                       stereoFrame_km1_->timestamp_)
          << " (timestamp diff: "
          << cur_frame.timestamp_ - stereoFrame_km1_->timestamp_ << ")";
  auto start_time = utils::Timer::tic();

  // TODO this copies the stereo frame!!
  stereoFrame_k_ = std::make_shared<StereoFrame>(cur_frame);
  Frame* left_frame_k = &stereoFrame_k_->left_frame_;

  /////////////////////// MONO TRACKING ////////////////////////////////////////
  VLOG(2) << "Starting feature tracking...";
  // We need to use the frame to frame rotation.
  gtsam::Rot3 ref_frame_R_cur_frame =
      keyframe_R_ref_frame_.inverse().compose(keyframe_R_cur_frame);
  tracker_->featureTracking(&stereoFrame_km1_->left_frame_,
                           left_frame_k,
                           ref_frame_R_cur_frame);
  if (feature_tracks) {
    // TODO(Toni): these feature tracks are not outlier rejected...
    // TODO(Toni): this image should already be computed and inside the
    // display_queue
    // if it is sent to the tracker.
    *feature_tracks = tracker_->getTrackerImage(stereoFrame_lkf_->left_frame_,
                                               stereoFrame_k_->left_frame_);
  }
  VLOG(2) << "Finished feature tracking.";
  //////////////////////////////////////////////////////////////////////////////

  // Not tracking at all in this phase.
  tracker_status_summary_.kfTrackingStatus_mono_ = TrackingStatus::INVALID;
  tracker_status_summary_.kfTrackingStatus_stereo_ = TrackingStatus::INVALID;

  // This will be the info we actually care about
  StereoMeasurements smart_stereo_measurements;

  const bool max_time_elapsed =
      stereoFrame_k_->timestamp_ - last_keyframe_timestamp_ >=
      tracker_->tracker_params_.intra_keyframe_time_ns_;
  const size_t& nr_valid_features = left_frame_k->getNrValidKeypoints();
  const bool nr_features_low =
      nr_valid_features <= tracker_->tracker_params_.min_number_features_;

  // Also if the user requires the keyframe to be enforced
  LOG_IF(WARNING, stereoFrame_k_->isKeyframe()) << "User enforced keyframe!";
  // If max time elaspsed and not able to track feature -> create new keyframe
  if (max_time_elapsed || nr_features_low || stereoFrame_k_->isKeyframe()) {
    ++keyframe_count_;  // mainly for debugging

    VLOG(2) << "Keyframe after [s]: "
            << UtilsNumerical::NsecToSec(stereoFrame_k_->timestamp_ -
                                         last_keyframe_timestamp_);
<<<<<<< HEAD
=======
    // If its been long enough, make it a keyframe
    last_keyframe_timestamp_ = stereoFrame_k_->timestamp_;
    stereoFrame_k_->setIsKeyframe(true);
    ++keyframe_count_;  // mainly for debugging
>>>>>>> 2db8b623

    VLOG_IF(2, max_time_elapsed) << "Keyframe reason: max time elapsed.";
    VLOG_IF(2, nr_features_low)
        << "Keyframe reason: low nr of features (" << nr_valid_features << " < "
        << tracker_->tracker_params_.min_number_features_ << ").";

    double sparse_stereo_time = 0;
    if (tracker_->tracker_params_.useRANSAC_) {
      // MONO geometric outlier rejection
      TrackingStatusPose status_pose_mono;
      Frame* left_frame_lkf = &stereoFrame_lkf_->left_frame_;
      outlierRejectionMono(keyframe_R_cur_frame,
                           left_frame_lkf,
                           left_frame_k,
                           &status_pose_mono,
                           stereo_camera_);
      tracker_status_summary_.kfTrackingStatus_mono_ = status_pose_mono.first;
      if (status_pose_mono.first == TrackingStatus::VALID) {
        tracker_status_summary_.lkf_T_k_mono_ = status_pose_mono.second;
      }

      // STEREO geometric outlier rejection
      // get 3D points via stereo
      start_time = utils::Timer::tic();
      stereo_matcher_.sparseStereoReconstruction(stereoFrame_k_.get());
      sparse_stereo_time = utils::Timer::toc(start_time).count();

      TrackingStatusPose status_pose_stereo;
      if (tracker_->tracker_params_.useStereoTracking_) {
        outlierRejectionStereo(keyframe_R_cur_frame,
                               stereoFrame_lkf_,
                               stereoFrame_k_,
                               &status_pose_stereo);
<<<<<<< HEAD
        tracker_status_summary_.kfTrackingStatus_stereo_ =
            status_pose_stereo.first;

=======
>>>>>>> 2db8b623
        if (status_pose_stereo.first == TrackingStatus::VALID) {
          tracker_status_summary_.lkf_T_k_stereo_ = status_pose_stereo.second;
        }
      } else {
        status_pose_stereo.first = TrackingStatus::INVALID;
        status_pose_stereo.second = gtsam::Pose3();
<<<<<<< HEAD
        tracker_status_summary_.kfTrackingStatus_stereo_ =
            TrackingStatus::INVALID;
=======
        tracker_status_summary_.kfTrackingStatus_stereo_ = TrackingStatus::INVALID;
>>>>>>> 2db8b623
      }
    } else {
      tracker_status_summary_.kfTrackingStatus_mono_ =
          TrackingStatus::DISABLED;
      tracker_status_summary_.kfTrackingStatus_stereo_ =
          TrackingStatus::DISABLED;
    }

    if (VLOG_IS_ON(2)) {
      printTrackingStatus(tracker_status_summary_.kfTrackingStatus_mono_,
                          "mono");
      printTrackingStatus(tracker_status_summary_.kfTrackingStatus_stereo_,
                          "stereo");
    }

    // If its been long enough, make it a keyframe
    last_keyframe_timestamp_ = stereoFrame_k_->getTimestamp();
    stereoFrame_k_->setIsKeyframe(true);

    // Perform feature detection (note: this must be after RANSAC,
    // since if we discard more features, we need to extract more)
    CHECK(feature_detector_);
    feature_detector_->featureDetection(left_frame_k);

    // Get 3D points via stereo, including newly extracted
    // (this might be only for the visualization).
    start_time = utils::Timer::tic();
    stereo_matcher_.sparseStereoReconstruction(stereoFrame_k_.get());
    sparse_stereo_time += utils::Timer::toc(start_time).count();

    // Log images if needed.
    if (logger_ &&
        (FLAGS_visualize_frontend_images || FLAGS_save_frontend_images)) {
      if (FLAGS_log_feature_tracks) sendFeatureTracksToLogger();
      if (FLAGS_log_mono_tracking_images) sendStereoMatchesToLogger();
      if (FLAGS_log_stereo_matching_images) sendMonoTrackingToLogger();
    }
    if (display_queue_ && FLAGS_visualize_feature_tracks) {
      displayImage(stereoFrame_k_->timestamp_,
                   "feature_tracks",
                   tracker_->getTrackerImage(stereoFrame_lkf_->left_frame_,
                                            stereoFrame_k_->left_frame_),
                   display_queue_);
    }

    // Populate statistics.
    stereoFrame_k_->checkStatusRightKeypoints(&tracker_->debug_info_);

    // Move on.
    stereoFrame_lkf_ = stereoFrame_k_;

    // Get relevant info for keyframe.
    start_time = utils::Timer::tic();
    getSmartStereoMeasurements(stereoFrame_k_, &smart_stereo_measurements);
    double get_smart_stereo_meas_time = utils::Timer::toc(start_time).count();

    VLOG(2) << "timeSparseStereo: " << sparse_stereo_time << '\n'
            << "timeGetMeasurements: " << get_smart_stereo_meas_time;
  } else {
    CHECK_EQ(smart_stereo_measurements.size(), 0u);
    stereoFrame_k_->setIsKeyframe(false);
  }

  // Update keyframe to reference frame for next iteration.
  if (stereoFrame_k_->isKeyframe()) {
    // Reset relative rotation if we have a keyframe.
    keyframe_R_ref_frame_ = gtsam::Rot3::identity();
  } else {
    // Update rotation from keyframe to next iteration reference frame (aka
    // cur_frame in current iteration).
    keyframe_R_ref_frame_ = keyframe_R_cur_frame;
  }

  // Reset frames.
  stereoFrame_km1_ = stereoFrame_k_;
  stereoFrame_k_.reset();
  ++frame_count_;
  return std::make_shared<StatusStereoMeasurements>(
      std::make_pair(tracker_status_summary_,
                     // TODO(Toni): please, fix this, don't use std::pair...
                     // copies, manyyyy copies: actually thousands of copies...
                     smart_stereo_measurements));
}

/* -------------------------------------------------------------------------- */
void StereoVisionFrontEnd::outlierRejectionStereo(
    const gtsam::Rot3& calLrectLkf_R_camLrectKf_imu,
    const StereoFrame::Ptr& left_frame_lkf,
    const StereoFrame::Ptr& left_frame_k,
    TrackingStatusPose* status_pose_stereo) {
  CHECK(left_frame_lkf);
  CHECK(left_frame_k);
  CHECK(tracker_);
  CHECK_NOTNULL(status_pose_stereo);

  gtsam::Matrix infoMatStereoTranslation = gtsam::Matrix3::Zero();
  if (tracker_->tracker_params_.ransac_use_1point_stereo_ &&
      !calLrectLkf_R_camLrectKf_imu.equals(gtsam::Rot3::identity()) &&
      !force_53point_ransac_) {
    // 1-point RANSAC.
    std::tie(*status_pose_stereo, infoMatStereoTranslation) =
        tracker_->geometricOutlierRejectionStereoGivenRotation(
            *stereoFrame_lkf_,
            *stereoFrame_k_,
            stereo_camera_,
            calLrectLkf_R_camLrectKf_imu);
  } else {
    // 3-point RANSAC.
    *status_pose_stereo = tracker_->geometricOutlierRejectionStereo(
        *stereoFrame_lkf_, *stereoFrame_k_);
    LOG_IF(WARNING, force_53point_ransac_) << "3-point RANSAC was enforced!";
  }

  tracker_status_summary_.infoMatStereoTranslation_ = infoMatStereoTranslation;
}

/* -------------------------------------------------------------------------- */
// TODO(Toni): THIS FUNCTION CAN BE GREATLY OPTIMIZED...
void StereoVisionFrontEnd::getSmartStereoMeasurements(
    const StereoFrame::Ptr& stereoFrame_kf,
    StereoMeasurements* smart_stereo_measurements) const {
  // Sanity check first.
  CHECK(tracker_);
  CHECK_NOTNULL(smart_stereo_measurements);
  CHECK(stereoFrame_kf->isRectified())
      << "getSmartStereoMeasurements: stereo pair is not rectified";
  // Checks dimensionality of the feature vectors.
  stereoFrame_kf->checkStereoFrame();

  // Extract relevant info from the stereo frame:
  // essentially the landmark if and the left/right pixel measurements.
  const LandmarkIds& landmarkId_kf = stereoFrame_kf->left_frame_.landmarks_;
  const StatusKeypointsCV& leftKeypoints = stereoFrame_kf->left_keypoints_rectified_;
  const StatusKeypointsCV& rightKeypoints = stereoFrame_kf->right_keypoints_rectified_;

  // Pack information in landmark structure.
  smart_stereo_measurements->clear();
  smart_stereo_measurements->reserve(landmarkId_kf.size());
  for (size_t i = 0; i < landmarkId_kf.size(); ++i) {
    if (landmarkId_kf.at(i) == -1) {
      continue;  // skip invalid points
    }

    // TODO implicit conversion float to double increases floating-point
    // precision!
    const double& uL = leftKeypoints.at(i).second.x;
    const double& v = leftKeypoints.at(i).second.y;
    // Initialize to missing pixel information.
    double uR = std::numeric_limits<double>::quiet_NaN();
    if (!tracker_->tracker_params_.useStereoTracking_) {
      LOG_EVERY_N(WARNING, 10) << "Dropping stereo information! (set "
                                  "useStereoTracking_ = true to use it)";
    }
    if (tracker_->tracker_params_.useStereoTracking_ &&
        rightKeypoints.at(i).first == KeypointStatus::VALID) {
      // TODO implicit conversion float to double increases floating-point
      // precision!
      uR = rightKeypoints.at(i).second.x;
    }
    smart_stereo_measurements->push_back(
        std::make_pair(landmarkId_kf[i], gtsam::StereoPoint2(uL, uR, v)));
  }
}

/* -------------------------------------------------------------------------- */
void StereoVisionFrontEnd::sendFeatureTracksToLogger() const {
<<<<<<< HEAD
  CHECK(tracker_);
  const Frame& left_frame_k(stereoFrame_k_->getLeftFrame());
=======
  const Frame& left_frame_k(stereoFrame_k_->left_frame_);
>>>>>>> 2db8b623
  cv::Mat img_left =
      tracker_->getTrackerImage(stereoFrame_lkf_->left_frame_, left_frame_k);

  logger_->logFrontendImg(left_frame_k.id_,
                          img_left,
                          "monoFeatureTracksLeft",
                          "/monoFeatureTracksLeftImg/",
                          FLAGS_visualize_frontend_images,
                          FLAGS_save_frontend_images);
}

/* -------------------------------------------------------------------------- */
void StereoVisionFrontEnd::sendStereoMatchesToLogger() const {
  CHECK(tracker_);
  // Draw the matchings: assumes that keypoints in the left and right keyframe
  // are ordered in the same way
  const Frame& left_frame_k(stereoFrame_k_->left_frame_);
  const Frame& right_frame_k(stereoFrame_k_->right_frame_);

  cv::Mat img_left =
      tracker_->getTrackerImage(stereoFrame_lkf_->left_frame_, left_frame_k);

  if ((left_frame_k.img_.cols != right_frame_k.img_.cols) ||
      (left_frame_k.img_.rows != right_frame_k.img_.rows)) {
    LOG(FATAL) << "sendStereoMatchesToLogger: image dimension mismatch!";
  }

  cv::Mat img_right;
  right_frame_k.img_.copyTo(img_right);
  // stereoFrame_k_->keypoints_depth_

  std::vector<cv::DMatch> matches;
  const StatusKeypointsCV& right_status_keypoints = 
      stereoFrame_k_->right_keypoints_rectified_;
  if (left_frame_k.keypoints_.size() == right_frame_k.keypoints_.size()) {
    for (size_t i = 0; i < left_frame_k.keypoints_.size(); i++) {
      if (left_frame_k.landmarks_[i] != -1 &&
          right_status_keypoints[i].first == KeypointStatus::VALID) {
        matches.push_back(cv::DMatch(i, i, 0));
      }
    }
  } else {
    VLOG(10) << "No matches to show, since we did not compute keypoints "
                "in right frame.";
  }

  //############################################################################
  // Plot matches.
  cv::Mat img_left_right =
      UtilsOpenCV::DrawCornersMatches(img_left,
                                      left_frame_k.keypoints_,
                                      img_right,
                                      right_frame_k.keypoints_,
                                      matches,
                                      false);  // true: random color
  cv::putText(img_left_right,
              "S:" + std::to_string(keyframe_count_),
              KeypointCV(10, 15),
              CV_FONT_HERSHEY_COMPLEX,
              0.6,
              cv::Scalar(0, 255, 0));

  logger_->logFrontendImg(left_frame_k.id_,
                          img_left_right,
                          "stereoMatchingUnrectified",
                          "/stereoMatchingUnrectifiedImg/",
                          FLAGS_visualize_frontend_images,
                          FLAGS_save_frontend_images);
  //############################################################################

  // Display rectified, plot matches.
  static constexpr bool kUseRandomColor = false;
  cv::Mat img_left_right_rectified =
      UtilsOpenCV::DrawCornersMatches(stereoFrame_k_->getLeftImgRectified(),
                                      stereoFrame_k_->left_keypoints_rectified_,
                                      stereoFrame_k_->getRightImgRectified(),
                                      stereoFrame_k_->right_keypoints_rectified_,
                                      matches,
                                      kUseRandomColor);
  cv::putText(img_left_right_rectified,
              "S(Rect):" + std::to_string(keyframe_count_),
              KeypointCV(10, 15),
              CV_FONT_HERSHEY_COMPLEX,
              0.6,
              cv::Scalar(0, 255, 0));

  logger_->logFrontendImg(left_frame_k.id_,
                          img_left_right_rectified,
                          "stereoMatchingRectified",
                          "/stereoMatchingRectifiedImg/",
                          FLAGS_visualize_frontend_images,
                          FLAGS_save_frontend_images);
}

/* -------------------------------------------------------------------------- */
void StereoVisionFrontEnd::sendMonoTrackingToLogger() const {
  const Frame& cur_left_frame = stereoFrame_k_->left_frame_;
  const Frame& ref_left_frame = stereoFrame_lkf_->left_frame_;

  // Find keypoint matches.
  std::vector<cv::DMatch> matches;
  for (size_t i = 0; i < cur_left_frame.keypoints_.size(); ++i) {
    if (cur_left_frame.landmarks_.at(i) != -1) {  // if landmark is valid
      auto it = find(ref_left_frame.landmarks_.begin(),
                     ref_left_frame.landmarks_.end(),
                     cur_left_frame.landmarks_.at(i));
      if (it != ref_left_frame.landmarks_.end()) {  // if landmark was found
        int nPos = std::distance(ref_left_frame.landmarks_.begin(), it);
        matches.push_back(cv::DMatch(nPos, i, 0));
      }
    }
  }
  //############################################################################

  // Plot matches.
  cv::Mat img_left_lkf_kf =
      UtilsOpenCV::DrawCornersMatches(ref_left_frame.img_,
                                      ref_left_frame.keypoints_,
                                      cur_left_frame.img_,
                                      cur_left_frame.keypoints_,
                                      matches,
                                      false);  // true: random color
  cv::putText(img_left_lkf_kf,
              "M:" + std::to_string(keyframe_count_ - 1) + "-" +
                  std::to_string(keyframe_count_),
              KeypointCV(10, 15),
              CV_FONT_HERSHEY_COMPLEX,
              0.6,
              cv::Scalar(0, 255, 0));

  logger_->logFrontendImg(cur_left_frame.id_,
                          img_left_lkf_kf,
                          "monoTrackingUnrectified",
                          "/monoTrackingUnrectifiedImg/",
                          FLAGS_visualize_frontend_images,
                          FLAGS_save_frontend_images);
  //############################################################################

  // Display rectified, plot matches.
  static constexpr bool kUseRandomColor = false;
  cv::Mat img_left_lkf_kf_rectified =
      StereoFrame::drawCornersMatches(*stereoFrame_lkf_,
                                      *stereoFrame_k_,
                                      matches,
                                      kUseRandomColor);
  cv::putText(img_left_lkf_kf_rectified,
              "M(Rect):" + std::to_string(keyframe_count_ - 1) + "-" +
                  std::to_string(keyframe_count_),
              KeypointCV(10, 15),
              CV_FONT_HERSHEY_COMPLEX,
              0.6,
              cv::Scalar(0, 255, 0));

  logger_->logFrontendImg(cur_left_frame.id_,
                          img_left_lkf_kf_rectified,
                          "monoTrackingRectified",
                          "/monoTrackingRectifiedImg/",
                          FLAGS_visualize_frontend_images,
                          FLAGS_save_frontend_images);
  // TODO Visualization must be done in the main thread.
}

/* -------------------------------------------------------------------------- */
// return relative pose between last (lkf) and current keyframe (k) - MONO
// RANSAC
gtsam::Pose3 StereoVisionFrontEnd::getRelativePoseBodyMono() const {
  // lkfBody_T_kBody = lkfBody_T_lkfCamera *  lkfCamera_T_kCamera_ *
  // kCamera_T_kBody = body_Pose_cam_ * lkf_T_k_mono_ * body_Pose_cam_^-1
  gtsam::Pose3 body_Pose_cam_ =
      stereo_camera_->getBodyPoseLeftCamRect();  // of the left camera!!
  return body_Pose_cam_ * tracker_status_summary_.lkf_T_k_mono_ *
         body_Pose_cam_.inverse();
}

/* -------------------------------------------------------------------------- */
// return relative pose between last (lkf) and current keyframe (k) - STEREO
// RANSAC
gtsam::Pose3 StereoVisionFrontEnd::getRelativePoseBodyStereo() const {
  gtsam::Pose3 body_Pose_cam_ =
      stereo_camera_->getBodyPoseLeftCamRect();  // of the left camera!!
  return body_Pose_cam_ * tracker_status_summary_.lkf_T_k_stereo_ *
         body_Pose_cam_.inverse();
}

/* ------------------------------------------------------------------------ */
// Static function to display output of stereo tracker
void StereoVisionFrontEnd::printStatusStereoMeasurements(
    const StatusStereoMeasurements& statusStereoMeasurements) {
  LOG(INFO) << " SmartStereoMeasurements with status:";
  printTrackingStatus(statusStereoMeasurements.first.kfTrackingStatus_mono_,
                      "mono");
  printTrackingStatus(statusStereoMeasurements.first.kfTrackingStatus_stereo_,
                      "stereo");
  LOG(INFO) << " observing landmarks:";
  const StereoMeasurements& smartStereoMeas = statusStereoMeasurements.second;
  for (const auto& smart_stereo_meas : smartStereoMeas) {
    std::cout << " " << smart_stereo_meas.first << " ";
  }
  std::cout << std::endl;
}

}  // namespace VIO<|MERGE_RESOLUTION|>--- conflicted
+++ resolved
@@ -171,14 +171,9 @@
           stereoFrame_lkf_->timestamp_,
           getTrackerInfo(),
           tracker_status_summary_,
-<<<<<<< HEAD
-          stereoFrame_km1_->getLeftFrame().getNrValidKeypoints());
-      logger_->logFrontendRansac(stereoFrame_lkf_->getTimestamp(),
-=======
           stereoFrame_km1_->left_frame_.getNrValidKeypoints());
       // Logger needs information in camera frame for evaluation
       logger_->logFrontendRansac(stereoFrame_lkf_->timestamp_,
->>>>>>> 2db8b623
                                  tracker_status_summary_.lkf_T_k_mono_,
                                  tracker_status_summary_.lkf_T_k_stereo_);
     }
@@ -324,13 +319,6 @@
     VLOG(2) << "Keyframe after [s]: "
             << UtilsNumerical::NsecToSec(stereoFrame_k_->timestamp_ -
                                          last_keyframe_timestamp_);
-<<<<<<< HEAD
-=======
-    // If its been long enough, make it a keyframe
-    last_keyframe_timestamp_ = stereoFrame_k_->timestamp_;
-    stereoFrame_k_->setIsKeyframe(true);
-    ++keyframe_count_;  // mainly for debugging
->>>>>>> 2db8b623
 
     VLOG_IF(2, max_time_elapsed) << "Keyframe reason: max time elapsed.";
     VLOG_IF(2, nr_features_low)
@@ -364,24 +352,17 @@
                                stereoFrame_lkf_,
                                stereoFrame_k_,
                                &status_pose_stereo);
-<<<<<<< HEAD
         tracker_status_summary_.kfTrackingStatus_stereo_ =
             status_pose_stereo.first;
 
-=======
->>>>>>> 2db8b623
         if (status_pose_stereo.first == TrackingStatus::VALID) {
           tracker_status_summary_.lkf_T_k_stereo_ = status_pose_stereo.second;
         }
       } else {
         status_pose_stereo.first = TrackingStatus::INVALID;
         status_pose_stereo.second = gtsam::Pose3();
-<<<<<<< HEAD
         tracker_status_summary_.kfTrackingStatus_stereo_ =
             TrackingStatus::INVALID;
-=======
-        tracker_status_summary_.kfTrackingStatus_stereo_ = TrackingStatus::INVALID;
->>>>>>> 2db8b623
       }
     } else {
       tracker_status_summary_.kfTrackingStatus_mono_ =
@@ -398,7 +379,7 @@
     }
 
     // If its been long enough, make it a keyframe
-    last_keyframe_timestamp_ = stereoFrame_k_->getTimestamp();
+    last_keyframe_timestamp_ = stereoFrame_k_->timestamp_;
     stereoFrame_k_->setIsKeyframe(true);
 
     // Perform feature detection (note: this must be after RANSAC,
@@ -548,12 +529,8 @@
 
 /* -------------------------------------------------------------------------- */
 void StereoVisionFrontEnd::sendFeatureTracksToLogger() const {
-<<<<<<< HEAD
   CHECK(tracker_);
-  const Frame& left_frame_k(stereoFrame_k_->getLeftFrame());
-=======
   const Frame& left_frame_k(stereoFrame_k_->left_frame_);
->>>>>>> 2db8b623
   cv::Mat img_left =
       tracker_->getTrackerImage(stereoFrame_lkf_->left_frame_, left_frame_k);
 
