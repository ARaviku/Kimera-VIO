--- conflicted
+++ resolved
@@ -1278,11 +1278,7 @@
   // Refine keypoint with subpixel accuracy.
   if (sparse_stereo_params_.subpixel_refinement_) {
     static const cv::TermCriteria criteria(
-<<<<<<< HEAD
-        CV_TERMCRIT_EPS + CV_TERMCRIT_ITER, 40, 0.001);
-=======
         cv::TermCriteria::EPS + cv::TermCriteria::COUNT, 40, 0.001);
->>>>>>> 561c89a8
     static const cv::Size winSize(10, 10);
     static const cv::Size zeroZone(-1, -1);
     std::vector<cv::Point2f> corner;
