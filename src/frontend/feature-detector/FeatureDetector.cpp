/**
 * @file   FeatureDetector.cpp
 * @brief  Base class for feature detector interface
 * @author Antoni Rosinol
 */

#include "kimera-vio/frontend/feature-detector/FeatureDetector.h"

#include <algorithm>

#include "kimera-vio/utils/Timer.h"
#include "kimera-vio/utils/UtilsOpenCV.h"  // Just for ExtractCorners...

#include <numeric>

namespace VIO {

FeatureDetector::FeatureDetector(
    const FeatureDetectorParams& feature_detector_params)
    : feature_detector_params_(feature_detector_params),
      non_max_suppression_(nullptr),
      feature_detector_() {
  // TODO(Toni): parametrize as well whether we use bucketing or anms...
  // Right now we asume we want anms not bucketing...
  if (feature_detector_params.enable_non_max_suppression_) {
    non_max_suppression_ = VIO::make_unique<AdaptiveNonMaximumSuppression>(
        feature_detector_params.non_max_suppression_type_);
  }

  // TODO(Toni): find a way to pass params here using args lists
  switch (feature_detector_params.feature_detector_type_) {
    case FeatureDetectorType::FAST: {
      // Fast threshold, usually in range [10, 35]
      feature_detector_ = cv::FastFeatureDetector::create(
          feature_detector_params.fast_thresh_, true);
      break;
    }
    case FeatureDetectorType::ORB: {
      static constexpr float scale_factor = 1.2f;
      static constexpr int n_levels = 8;
      static constexpr int edge_threshold =
          10;  // Very small bcs we don't use descriptors (yet).
      static constexpr int first_level = 0;
      static constexpr int WTA_K = 0;  // We don't use descriptors (yet).
#if CV_VERSION_MAJOR == 3
      static constexpr int score_type = cv::ORB::HARRIS_SCORE;
<<<<<<< HEAD
      // Needs to be larger than 2
      static constexpr int patch_size = 2;  // We don't use descriptors (yet).
=======
#else
      static constexpr cv::ORB::ScoreType score_type =
          cv::ORB::ScoreType::HARRIS_SCORE;
#endif
      static constexpr int patch_size = 0;  // We don't use descriptors (yet).
>>>>>>> 561c89a8
      feature_detector_ =
          cv::ORB::create(feature_detector_params_.max_features_per_frame_,
                          scale_factor,
                          n_levels,
                          edge_threshold,
                          first_level,
                          WTA_K,
                          score_type,
                          patch_size,
                          feature_detector_params.fast_thresh_);
      break;
    }
    case FeatureDetectorType::AGAST: {
      LOG(FATAL) << "AGAST feature detector not implemented.";
      break;
    }
    case FeatureDetectorType::GFTT: {
      // goodFeaturesToTrack detector.
      feature_detector_ = cv::GFTTDetector::create(
          feature_detector_params_.max_features_per_frame_,
          feature_detector_params_.quality_level_,
          feature_detector_params_
              .min_distance_btw_tracked_and_detected_features_,
          feature_detector_params_.block_size_,
          feature_detector_params_.use_harris_corner_detector_,
          feature_detector_params_.k_);
      break;
    }
    default: {
      LOG(FATAL) << "Unknown feature detector type: "
                 << VIO::to_underlying(
                        feature_detector_params.feature_detector_type_);
    }
  }
}

// TODO(Toni) Optimize this function.
void FeatureDetector::featureDetection(Frame* cur_frame) {
  CHECK_NOTNULL(cur_frame);

  // Check how many new features we need: maxFeaturesPerFrame_ - n_existing
  // features If ref_frame has zero features this simply detects
  // maxFeaturesPerFrame_ new features for cur_frame
  int n_existing = 0;  // count existing (tracked) features
  for (size_t i = 0u; i < cur_frame->landmarks_.size(); ++i) {
    // count nr of valid keypoints
    if (cur_frame->landmarks_[i] != -1) ++n_existing;
    // features that have been tracked so far have Age+1
    cur_frame->landmarks_age_.at(i)++;
  }

  // Detect new features in image.
  // detect this much new corners if possible
  int nr_corners_needed = std::max(
      feature_detector_params_.max_features_per_frame_ - n_existing, 0);
  // debug_info_.need_n_corners_ = nr_corners_needed;

  ///////////////// FEATURE DETECTION //////////////////////
  // Actual feature detection: detects new keypoints where there are no
  // currently tracked ones
  auto start_time_tic = utils::Timer::tic();
  const KeypointsCV& corners = featureDetection(*cur_frame, nr_corners_needed);
  const size_t& n_corners = corners.size();

  // debug_info_.featureDetectionTime_ =
  // utils::Timer::toc(start_time_tic).count(); debug_info_.extracted_corners_ =
  // n_corners;

  if (n_corners > 0u) {
    ///////////////// STORE NEW KEYPOINTS  //////////////////////
    // Store features in our Frame
    const size_t& prev_nr_keypoints = cur_frame->keypoints_.size();
    const size_t& new_nr_keypoints = prev_nr_keypoints + n_corners;
    cur_frame->landmarks_.reserve(new_nr_keypoints);
    cur_frame->landmarks_age_.reserve(new_nr_keypoints);
    cur_frame->keypoints_.reserve(new_nr_keypoints);
    cur_frame->scores_.reserve(new_nr_keypoints);
    cur_frame->versors_.reserve(new_nr_keypoints);

    // Incremental id assigned to new landmarks
    static LandmarkId lmk_id = 0;
    const CameraParams& cam_param = cur_frame->cam_param_;
    for (const KeypointCV& corner : corners) {
      cur_frame->landmarks_.push_back(lmk_id);
      // New keypoint, so seen in a single (key)frame so far.
      cur_frame->landmarks_age_.push_back(1u);
      cur_frame->keypoints_.push_back(corner);
      cur_frame->scores_.push_back(0.0);  // NOT IMPLEMENTED
      cur_frame->versors_.push_back(Frame::calibratePixel(corner, cam_param));
      ++lmk_id;
    }
    VLOG(10) << "featureExtraction: frame " << cur_frame->id_
             << ",  Nr tracked keypoints: " << prev_nr_keypoints
             << ",  Nr extracted keypoints: " << n_corners
             << ",  total: " << cur_frame->keypoints_.size()
             << "  (max: " << feature_detector_params_.max_features_per_frame_
             << ")";
  } else {
    LOG(WARNING) << "No corners extracted for frame with id: "
                 << cur_frame->id_;
  }
}

std::vector<cv::KeyPoint> FeatureDetector::rawFeatureDetection(
    const cv::Mat& img,
    const cv::Mat& mask) {
  std::vector<cv::KeyPoint> keypoints;
  CHECK(feature_detector_);
  feature_detector_->detect(img, keypoints, mask);
  return keypoints;
}

KeypointsCV FeatureDetector::featureDetection(const Frame& cur_frame,
                                              const int& need_n_corners) {
  // TODO(TONI) need to do grid based approach!

  // cv::namedWindow("Input Image", cv::WINDOW_AUTOSIZE);
  // cv::imshow("Input Image", cur_frame.img_);

  // TODO(TONI): instead of using this mask, find all features,
  // do max-suppression, and then remove those detections that are close to
  // the already found ones, even you could cut feature tracks that are no
  // longer good quality or visible early on if they don't have detected
  // keypoints nearby by! The mask is interpreted as: 255 -> consider, 0 ->
  // don't consider.
  cv::Mat mask(cur_frame.img_.size(), CV_8U, cv::Scalar(255));
  for (size_t i = 0u; i < cur_frame.keypoints_.size(); ++i) {
    if (cur_frame.landmarks_.at(i) != -1) {
      // Only mask keypoints that are being triangulated (I guess
      // feature tracks? should be made more explicit)
      cv::circle(mask,
                 cur_frame.keypoints_.at(i),
                 feature_detector_params_
                     .min_distance_btw_tracked_and_detected_features_,
                 cv::Scalar(0),
                 CV_FILLED);
    }
  }

  // Actual raw feature detection
  std::vector<cv::KeyPoint> keypoints =
      rawFeatureDetection(cur_frame.img_, mask);
  VLOG(1) << "Number of points detected : " << keypoints.size();

  // cv::Mat fastDetectionResults;  // draw FAST detections
  // cv::drawKeypoints(cur_frame.img_,
  //                  keyPoints,
  //                  fastDetectionResults,
  //                  cv::Scalar(94.0, 206.0, 165.0, 0.0));
  // cv::namedWindow("FAST Detections", cv::WINDOW_AUTOSIZE);
  // cv::imshow("FAST Detections", fastDetectionResults);
  // cv::imshow("MASK Detections", mask);
  // cv::waitKey(0);

  VLOG(1) << "Need n corners: " << need_n_corners;
  // Tolerance of the number of returned points in percentage.
  std::vector<cv::KeyPoint>& max_keypoints = keypoints;
  if (non_max_suppression_) {
    static constexpr float tolerance = 0.1;
    max_keypoints = non_max_suppression_->suppressNonMax(keypoints,
                                                         need_n_corners,
                                                         tolerance,
                                                         cur_frame.img_.cols,
                                                         cur_frame.img_.rows);
  }
  // NOTE: if we don't use max_suppression we may end with more corners than
  // requested...

  // Find new features.
  // TODO(Toni): we should be using cv::KeyPoint... not cv::Point2f...
  KeypointsCV new_corners;
  cv::KeyPoint::convert(max_keypoints, new_corners);
  // if (need_n_corners > 0) {
  //  UtilsOpenCV::ExtractCorners(cur_frame.img_,
  //                              &new_corners,
  //                              need_n_corners, // THIS IS MAX CORNERS not
  //                              tracker_params_.quality_level_,
  //                              tracker_params_.min_distance_,
  //                              tracker_params_.block_size_,
  //                              tracker_params_.k_,
  //                              tracker_params_.use_harris_detector_);

  // TODO this takes a ton of time 27ms each time...
  // Change window_size, and term_criteria to improve timing
  if (new_corners.size() > 0) {
    if (feature_detector_params_.enable_subpixel_corner_refinement_) {
      const auto& subpixel_params =
          feature_detector_params_.subpixel_corner_finder_params_;
      auto tic = utils::Timer::tic();
      cv::cornerSubPix(cur_frame.img_,
                       new_corners,
                       subpixel_params.window_size_,
                       subpixel_params.zero_zone_,
                       subpixel_params.term_criteria_);
      VLOG(1) << "Corner Sub Pixel Refinement Timing [ms]: "
              << utils::Timer::toc(tic).count();
    }
  }
  //}

  return new_corners;
}

}  // namespace VIO<|MERGE_RESOLUTION|>--- conflicted
+++ resolved
@@ -44,16 +44,12 @@
       static constexpr int WTA_K = 0;  // We don't use descriptors (yet).
 #if CV_VERSION_MAJOR == 3
       static constexpr int score_type = cv::ORB::HARRIS_SCORE;
-<<<<<<< HEAD
-      // Needs to be larger than 2
-      static constexpr int patch_size = 2;  // We don't use descriptors (yet).
-=======
 #else
       static constexpr cv::ORB::ScoreType score_type =
           cv::ORB::ScoreType::HARRIS_SCORE;
 #endif
-      static constexpr int patch_size = 0;  // We don't use descriptors (yet).
->>>>>>> 561c89a8
+      // Needs to be larger than 2
+      static constexpr int patch_size = 2;  // We don't use descriptors (yet).
       feature_detector_ =
           cv::ORB::create(feature_detector_params_.max_features_per_frame_,
                           scale_factor,
