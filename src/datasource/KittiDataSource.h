--- conflicted
+++ resolved
@@ -27,11 +27,7 @@
   KittiDataProvider();
   virtual ~KittiDataProvider();
 
-<<<<<<< HEAD
-  bool spin();
-=======
   bool spin() override;
->>>>>>> c0eae555
 
  private:
   struct KittiData {
