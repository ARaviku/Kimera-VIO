--- conflicted
+++ resolved
@@ -287,15 +287,9 @@
 
   // First get R_imu2velo and T_imu2velo
   cv::Mat R_imu2velo, T_imu2velo;
-<<<<<<< HEAD
-  std::string imu_to_velo_filename = "calib_imu_to_velo.txt";
-  parseRT(input_dataset_path, imu_to_velo_filename, R_imu2velo, T_imu2velo);
-
-=======
   std::string imu_to_velo_filename = "calib_imu_to_velo.txt"; 
   parsePose(input_dataset_path, imu_to_velo_filename, R_imu2velo, T_imu2velo);
   
->>>>>>> f7227d38
   // Then get R_velo2cam and T_velo2cam
   cv::Mat R_velo2cam, T_velo2cam;
   std::string velo_to_cam_filename = "calib_velo_to_cam.txt";
@@ -339,18 +333,11 @@
   return true;
 }
 
-<<<<<<< HEAD
-bool KittiDataProvider::parseRT(const std::string& input_dataset_path,
-                                const std::string& calibration_filename,
-                                cv::Mat& R, cv::Mat& T) const {
-  std::ifstream calib_file;
-=======
 bool KittiDataProvider::parsePose(
                 const std::string& input_dataset_path, 
                 const std::string& calibration_filename, 
                 cv::Mat& R, cv::Mat& T) const {
   std::ifstream calib_file; 
->>>>>>> f7227d38
   std::string calibration_file_path = input_dataset_path + calibration_filename;
   calib_file.open(calibration_file_path.c_str());
   // Read calibration file
