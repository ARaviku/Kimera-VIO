--- conflicted
+++ resolved
@@ -216,15 +216,7 @@
 #    DESTINATION ${INSTALL_CONFIGDIR}
 #)
 
-<<<<<<< HEAD
 export(TARGETS SparkVio gflags::gflags glog::glog
-=======
-set(EXPORTED_DEPENDENCIES "")
-list(APPEND EXPORTED_DEPENDENCIES "glog::glog")
-list(APPEND EXPORTED_DEPENDENCIES "gflags::gflags")
-
-export(TARGETS sparkvio ${EXPORTED_DEPENDENCIES}
->>>>>>> 1816186b
        FILE SparkVioTargets.cmake)
 export(PACKAGE SparkVio)
 
